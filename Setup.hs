{-# LANGUAGE CPP #-}
{-# OPTIONS_GHC -Wall #-}

module Main (main) where

import Distribution.PackageDescription (
  HookedBuildInfo,
  emptyHookedBuildInfo )
import Distribution.Simple (
  Args,
  UserHooks ( preSDist ),
  defaultMainWithHooks,
  simpleUserHooks )
import Distribution.Simple.Setup ( SDistFlags )

import System.Process ( system )
import System.Directory ( doesFileExist, getModificationTime )

#ifndef MIN_VERSION_cabal_doctest
#define MIN_VERSION_cabal_doctest(x,y,z) 0
#endif

#if MIN_VERSION_cabal_doctest(1,0,0)

import Distribution.Extra.Doctest ( addDoctestsUserHook )
main :: IO ()
main = defaultMainWithHooks $ addDoctestsUserHook "doctests" myHooks
  where
    myHooks = simpleUserHooks { preSDist = myPreSDist }

#else

#ifdef MIN_VERSION_Cabal
-- If the macro is defined, we have new cabal-install,
-- but for some reason we don't have cabal-doctest in package-db
--
-- Probably we are running cabal sdist, when otherwise using new-build
-- workflow
#warning You are configuring this package without cabal-doctest installed. \
         The doctests test-suite will not work as a result. \
         To fix this, install cabal-doctest before configuring.
#endif

main :: IO ()
main = defaultMainWithHooks myHooks
  where
    myHooks = simpleUserHooks { preSDist = myPreSDist }

#endif



-- | This hook will be executed before e.g. @cabal sdist@. It runs
--   pandoc to create the man page from shellcheck.1.md. If the pandoc
--   command is not found, this will fail with an error message:
--
--     /bin/sh: pandoc: command not found
--
--   Since the man page is listed in the Extra-Source-Files section of
--   our cabal file, a failure here should result in a failure to
--   create the distribution tarball (that's a good thing).
--
myPreSDist :: Args -> SDistFlags -> IO HookedBuildInfo
myPreSDist _ _ = do
  exists <- doesFileExist "shellcheck.1"
  if exists
  then do
    source <- getModificationTime "shellcheck.1.md"
    target <- getModificationTime "shellcheck.1"
    if target < source
    then makeManPage
    else putStrLn "shellcheck.1 is more recent than shellcheck.1.md"
  else makeManPage
  return emptyHookedBuildInfo
  where
<<<<<<< HEAD
    pandoc_cmd = "pandoc -s -f markdown-smart -t man shellcheck.1.md -o shellcheck.1"
=======
    makeManPage = do
      putStrLn "Building the man page (shellcheck.1) with pandoc..."
      putStrLn pandoc_cmd
      result <- system pandoc_cmd
      putStrLn $ "pandoc exited with " ++ show result
    pandoc_cmd = "pandoc -s -t man shellcheck.1.md -o shellcheck.1"
>>>>>>> 75949fe5
<|MERGE_RESOLUTION|>--- conflicted
+++ resolved
@@ -73,13 +73,9 @@
   else makeManPage
   return emptyHookedBuildInfo
   where
-<<<<<<< HEAD
-    pandoc_cmd = "pandoc -s -f markdown-smart -t man shellcheck.1.md -o shellcheck.1"
-=======
     makeManPage = do
       putStrLn "Building the man page (shellcheck.1) with pandoc..."
       putStrLn pandoc_cmd
       result <- system pandoc_cmd
       putStrLn $ "pandoc exited with " ++ show result
-    pandoc_cmd = "pandoc -s -t man shellcheck.1.md -o shellcheck.1"
->>>>>>> 75949fe5
+    pandoc_cmd = "pandoc -s -t man shellcheck.1.md -o shellcheck.1"