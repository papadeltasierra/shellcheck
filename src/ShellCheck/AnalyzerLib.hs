{-
    Copyright 2012-2015 Vidar Holen

    This file is part of ShellCheck.
    https://www.shellcheck.net

    ShellCheck is free software: you can redistribute it and/or modify
    it under the terms of the GNU General Public License as published by
    the Free Software Foundation, either version 3 of the License, or
    (at your option) any later version.

    ShellCheck is distributed in the hope that it will be useful,
    but WITHOUT ANY WARRANTY; without even the implied warranty of
    MERCHANTABILITY or FITNESS FOR A PARTICULAR PURPOSE.  See the
    GNU General Public License for more details.

    You should have received a copy of the GNU General Public License
    along with this program.  If not, see <https://www.gnu.org/licenses/>.
-}
{-# LANGUAGE FlexibleContexts #-}
module ShellCheck.AnalyzerLib where
<<<<<<< HEAD

import ShellCheck.AST
import ShellCheck.ASTLib
import ShellCheck.Data
import ShellCheck.Interface
import ShellCheck.Parser
import ShellCheck.Regex

import Control.Arrow (first)
import Control.DeepSeq
import Control.Monad.Identity
import Control.Monad.RWS
import Control.Monad.State
import Control.Monad.Writer
import Data.Char
import Data.List
import Data.Maybe
import Data.Semigroup
import qualified Data.Map as Map

import Test.QuickCheck.All (forAllProperties)
import Test.QuickCheck.Test (maxSuccess, quickCheckWithResult, stdArgs)
=======
import           ShellCheck.AST
import           ShellCheck.ASTLib
import           ShellCheck.Data
import           ShellCheck.Interface
import           ShellCheck.Parser
import           ShellCheck.Regex

import           Control.Arrow          (first)
import           Control.Monad.Identity
import           Control.Monad.RWS
import           Control.Monad.State
import           Control.Monad.Writer
import           Data.Char
import           Data.List
import qualified Data.Map               as Map
import           Data.Maybe
import           Data.Semigroup

prop :: Bool -> IO ()
prop False = putStrLn "FAIL"
prop True  = return ()
>>>>>>> 75949fe5

type Analysis = AnalyzerM ()
type AnalyzerM a = RWS Parameters [TokenComment] Cache a
nullCheck = const $ return ()


data Checker = Checker {
    perScript :: Root -> Analysis,
    perToken  :: Token -> Analysis
}

runChecker :: Parameters -> Checker -> [TokenComment]
runChecker params checker = notes
    where
        root = rootNode params
        check = perScript checker `composeAnalyzers` (\(Root x) -> void $ doAnalysis (perToken checker) x)
        notes = snd $ evalRWS (check $ Root root) params Cache

instance Semigroup Checker where
    (<>) x y = Checker {
        perScript = perScript x `composeAnalyzers` perScript y,
        perToken = perToken x `composeAnalyzers` perToken y
        }

instance Monoid Checker where
    mempty = Checker {
        perScript = nullCheck,
        perToken = nullCheck
        }
    mappend = (Data.Semigroup.<>)

composeAnalyzers :: (a -> Analysis) -> (a -> Analysis) -> a -> Analysis
composeAnalyzers f g x = f x >> g x

data Parameters = Parameters {
    hasLastpipe        :: Bool,           -- Whether this script has the 'lastpipe' option set/default.
    hasSetE            :: Bool,           -- Whether this script has 'set -e' anywhere.
    variableFlow       :: [StackData],   -- A linear (bad) analysis of data flow
    parentMap          :: Map.Map Id Token, -- A map from Id to parent Token
    shellType          :: Shell,            -- The shell type, such as Bash or Ksh
    shellTypeSpecified :: Bool,    -- True if shell type was forced via flags
    rootNode           :: Token,              -- The root node of the AST
    tokenPositions     :: Map.Map Id (Position, Position) -- map from token id to start and end position
    } deriving (Show)

-- TODO: Cache results of common AST ops here
data Cache = Cache {}

data Scope = SubshellScope String | NoneScope deriving (Show, Eq)
data StackData =
    StackScope Scope
    | StackScopeEnd
    -- (Base expression, specific position, var name, assigned values)
    | Assignment (Token, Token, String, DataType)
    | Reference (Token, Token, String)
  deriving (Show)

data DataType = DataString DataSource | DataArray DataSource
  deriving (Show)

data DataSource =
    SourceFrom [Token]
    | SourceExternal
    | SourceDeclaration
    | SourceInteger
    | SourceChecked
  deriving (Show)

data VariableState = Dead Token String | Alive deriving (Show)

defaultSpec pr = spec {
    asShellType = Nothing,
    asCheckSourced = False,
    asExecutionMode = Executed,
    asTokenPositions = prTokenPositions pr
} where spec = newAnalysisSpec (fromJust $ prRoot pr)

pScript s =
  let
    pSpec = newParseSpec {
        psFilename = "script",
        psScript = s
    }
  in runIdentity $ parseScript (mockedSystemInterface []) pSpec

-- For testing. If parsed, returns whether there are any comments
producesComments :: Checker -> String -> Maybe Bool
producesComments c s = do
        let pr = pScript s
        prRoot pr
        let spec = defaultSpec pr
        let params = makeParameters spec
        return . not . null $ runChecker params c

makeComment :: Severity -> Id -> Code -> String -> TokenComment
makeComment severity id code note =
    newTokenComment {
        tcId = id,
        tcComment = newComment {
            cSeverity = severity,
            cCode = code,
            cMessage = note
        }
    }

addComment note = note `deepseq` tell [note]

warn :: MonadWriter [TokenComment] m => Id -> Code -> String -> m ()
warn  id code str = addComment $ makeComment WarningC id code str
err   id code str = addComment $ makeComment ErrorC id code str
info  id code str = addComment $ makeComment InfoC id code str
style id code str = addComment $ makeComment StyleC id code str

warnWithFix id code str fix = addComment $
    let comment = makeComment WarningC id code str in
    comment {
        tcFix = Just fix
    }

makeCommentWithFix :: Severity -> Id -> Code -> String -> Fix -> TokenComment
makeCommentWithFix severity id code str fix =
    let comment = makeComment severity id code str
        withFix = comment {
            tcFix = Just fix
        }
    in withFix `deepseq` withFix

makeParameters spec =
    let params = Parameters {
        rootNode = root,
        shellType = fromMaybe (determineShell root) $ asShellType spec,
        hasSetE = containsSetE root,
        hasLastpipe =
            case shellType params of
                Bash -> containsLastpipe root
                Dash -> False
                Sh   -> False
                Ksh  -> True,

        shellTypeSpecified = isJust $ asShellType spec,
        parentMap = getParentTree root,
        variableFlow = getVariableFlow params root,
        tokenPositions = asTokenPositions spec
    } in params
  where root = asScript spec


-- Does this script mention 'set -e' anywhere?
-- Used as a hack to disable certain warnings.
containsSetE root = isNothing $ doAnalysis (guard . not . isSetE) root
  where
    isSetE t =
        case t of
            T_Script _ str _ -> str `matches` re
            T_SimpleCommand {}  ->
                t `isUnqualifiedCommand` "set" &&
                    ("errexit" `elem` oversimplify t ||
                        "e" `elem` map snd (getAllFlags t))
            _ -> False
    re = mkRegex "[[:space:]]-[^-]*e"

-- Does this script mention 'shopt -s lastpipe' anywhere?
-- Also used as a hack.
containsLastpipe root =
        isNothing $ doAnalysis (guard . not . isShoptLastPipe) root
    where
        isShoptLastPipe t =
            case t of
                T_SimpleCommand {}  ->
                    t `isUnqualifiedCommand` "shopt" &&
                        ("lastpipe" `elem` oversimplify t)
                _ -> False


<<<<<<< HEAD
prop_determineShell0 = determineShellTest "#!/bin/sh" == Sh
prop_determineShell1 = determineShellTest "#!/usr/bin/env ksh" == Ksh
prop_determineShell2 = determineShellTest "" == Bash
prop_determineShell3 = determineShellTest "#!/bin/sh -e" == Sh
prop_determineShell4 = determineShellTest "#!/bin/ksh\n#shellcheck shell=sh\nfoo" == Sh
prop_determineShell5 = determineShellTest "#shellcheck shell=sh\nfoo" == Sh
prop_determineShell6 = determineShellTest "#! /bin/sh" == Sh
prop_determineShell7 = determineShellTest "#! /bin/ash" == Dash

determineShellTest = determineShell . fromJust . prRoot . pScript
=======
-- |
-- >>> prop $ determineShell (fromJust $ pScript "#!/bin/sh") == Sh
-- >>> prop $ determineShell (fromJust $ pScript "#!/usr/bin/env ksh") == Ksh
-- >>> prop $ determineShell (fromJust $ pScript "") == Bash
-- >>> prop $ determineShell (fromJust $ pScript "#!/bin/sh -e") == Sh
-- >>> prop $ determineShell (fromJust $ pScript "#!/bin/ksh\n#shellcheck shell=sh\nfoo") == Sh
-- >>> prop $ determineShell (fromJust $ pScript "#shellcheck shell=sh\nfoo") == Sh
-- >>> prop $ determineShell (fromJust $ pScript "#! /bin/sh") == Sh
-- >>> prop $ determineShell (fromJust $ pScript "#! /bin/ash") == Dash
>>>>>>> 75949fe5
determineShell t = fromMaybe Bash $ do
    shellString <- foldl mplus Nothing $ getCandidates t
    shellForExecutable shellString
  where
    forAnnotation t =
        case t of
            (ShellOverride s) -> return s
            _                 -> fail ""
    getCandidates :: Token -> [Maybe String]
    getCandidates t@T_Script {} = [Just $ fromShebang t]
    getCandidates (T_Annotation _ annotations s) =
        map forAnnotation annotations ++
           [Just $ fromShebang s]
    fromShebang (T_Script _ s t) = executableFromShebang s

-- Given a string like "/bin/bash" or "/usr/bin/env dash",
-- return the shell basename like "bash" or "dash"
executableFromShebang :: String -> String
executableFromShebang = shellFor
  where
    shellFor s | "/env " `isInfixOf` s = head (drop 1 (words s)++[""])
    shellFor s | ' ' `elem` s = shellFor $ takeWhile (/= ' ') s
    shellFor s = reverse . takeWhile (/= '/') . reverse $ s



-- Given a root node, make a map from Id to parent Token.
-- This is used to populate parentMap in Parameters
getParentTree :: Token -> Map.Map Id Token
getParentTree t =
    snd . snd $ runState (doStackAnalysis pre post t) ([], Map.empty)
  where
    pre t = modify (first ((:) t))
    post t = do
        (x, map) <- get
        case x of
          _:rest -> case rest of []    -> put (rest, map)
                                 (x:_) -> put (rest, Map.insert (getId t) x map)

-- Given a root node, make a map from Id to Token
getTokenMap :: Token -> Map.Map Id Token
getTokenMap t =
    execState (doAnalysis f t) Map.empty
  where
    f t = modify (Map.insert (getId t) t)


-- Is this token in a quoting free context? (i.e. would variable expansion split)
-- True:  Assignments, [[ .. ]], here docs, already in double quotes
-- False: Regular words
isStrictlyQuoteFree = isQuoteFreeNode True

-- Like above, but also allow some cases where splitting may be desired.
-- True:  Like above + for loops
-- False: Like above
isQuoteFree = isQuoteFreeNode False


isQuoteFreeNode strict tree t =
    (isQuoteFreeElement t == Just True) ||
        head (mapMaybe isQuoteFreeContext (drop 1 $ getPath tree t) ++ [False])
  where
    -- Is this node self-quoting in itself?
    isQuoteFreeElement t =
        case t of
            T_Assignment {} -> return True
            T_FdRedirect {} -> return True
            _               -> Nothing

    -- Are any subnodes inherently self-quoting?
    isQuoteFreeContext t =
        case t of
            TC_Nullary _ DoubleBracket _    -> return True
            TC_Unary _ DoubleBracket _ _    -> return True
            TC_Binary _ DoubleBracket _ _ _ -> return True
            TA_Sequence {}                  -> return True
            T_Arithmetic {}                 -> return True
            T_Assignment {}                 -> return True
            T_Redirecting {}                -> return False
            T_DoubleQuoted _ _              -> return True
            T_DollarDoubleQuoted _ _        -> return True
            T_CaseExpression {}             -> return True
            T_HereDoc {}                    -> return True
            T_DollarBraced {}               -> return True
            -- When non-strict, pragmatically assume it's desirable to split here
            T_ForIn {}                      -> return (not strict)
            T_SelectIn {}                   -> return (not strict)
            _                               -> Nothing

-- Check if a token is a parameter to a certain command by name:
-- Example: isParamTo (parentMap params) "sed" t
isParamTo :: Map.Map Id Token -> String -> Token -> Bool
isParamTo tree cmd =
    go
  where
    go x = case Map.lookup (getId x) tree of
                Nothing     -> False
                Just parent -> check parent
    check t =
        case t of
            T_SingleQuoted _ _ -> go t
            T_DoubleQuoted _ _ -> go t
            T_NormalWord _ _   -> go t
            T_SimpleCommand {} -> isCommand t cmd
            T_Redirecting {}   -> isCommand t cmd
            _                  -> False

-- Get the parent command (T_Redirecting) of a Token, if any.
getClosestCommand :: Map.Map Id Token -> Token -> Maybe Token
getClosestCommand tree t =
    findFirst findCommand $ getPath tree t
  where
    findCommand t =
        case t of
            T_Redirecting {} -> return True
            T_Script {}      -> return False
            _                -> Nothing

-- Like above, if koala_man knew Haskell when starting this project.
getClosestCommandM t = do
    tree <- asks parentMap
    return $ getClosestCommand tree t

-- Is the token used as a command name (the first word in a T_SimpleCommand)?
usedAsCommandName tree token = go (getId token) (tail $ getPath tree token)
  where
    go currentId (T_NormalWord id [word]:rest)
        | currentId == getId word = go id rest
    go currentId (T_DoubleQuoted id [word]:rest)
        | currentId == getId word = go id rest
    go currentId (T_SimpleCommand _ _ (word:_):_)
        | currentId == getId word = True
    go _ _ = False

-- A list of the element and all its parents up to the root node.
getPath tree t = t :
    case Map.lookup (getId t) tree of
        Nothing     -> []
        Just parent -> getPath tree parent

-- Version of the above taking the map from the current context
-- Todo: give this the name "getPath"
getPathM t = do
    map <- asks parentMap
    return $ getPath map t

isParentOf tree parent child =
    elem (getId parent) . map getId $ getPath tree child

parents params = getPath (parentMap params)

pathTo t = do
    parents <- reader parentMap
    return $ getPath parents t

-- Find the first match in a list where the predicate is Just True.
-- Stops if it's Just False and ignores Nothing.
findFirst :: (a -> Maybe Bool) -> [a] -> Maybe a
findFirst p l =
    case l of
        [] -> Nothing
        (x:xs) ->
            case p x of
                Just True  -> return x
                Just False -> Nothing
                Nothing    -> findFirst p xs

-- Check whether a word is entirely output from a single command
tokenIsJustCommandOutput t = case t of
    T_NormalWord id [T_DollarExpansion _ cmds] -> check cmds
    T_NormalWord id [T_DoubleQuoted _ [T_DollarExpansion _ cmds]] -> check cmds
    T_NormalWord id [T_Backticked _ cmds] -> check cmds
    T_NormalWord id [T_DoubleQuoted _ [T_Backticked _ cmds]] -> check cmds
    _ -> False
  where
    check [x] = not $ isOnlyRedirection x
    check _   = False

-- TODO: Replace this with a proper Control Flow Graph
getVariableFlow params t =
    let (_, stack) = runState (doStackAnalysis startScope endScope t) []
    in reverse stack
  where
    startScope t =
        let scopeType = leadType params t
        in do
            when (scopeType /= NoneScope) $ modify (StackScope scopeType:)
            when (assignFirst t) $ setWritten t

    endScope t =
        let scopeType = leadType params t
        in do
            setRead t
            unless (assignFirst t) $ setWritten t
            when (scopeType /= NoneScope) $ modify (StackScopeEnd:)

    assignFirst T_ForIn {}    = True
    assignFirst T_SelectIn {} = True
    assignFirst _             = False

    setRead t =
        let read    = getReferencedVariables (parentMap params) t
        in mapM_ (\v -> modify (Reference v:)) read

    setWritten t =
        let written = getModifiedVariables t
        in mapM_ (\v -> modify (Assignment v:)) written


leadType params t =
    case t of
        T_DollarExpansion _ _  -> SubshellScope "$(..) expansion"
        T_Backticked _ _  -> SubshellScope "`..` expansion"
        T_Backgrounded _ _  -> SubshellScope "backgrounding &"
        T_Subshell _ _  -> SubshellScope "(..) group"
        T_CoProcBody _ _  -> SubshellScope "coproc"
        T_Redirecting {}  ->
            if fromMaybe False causesSubshell
            then SubshellScope "pipeline"
            else NoneScope
        _ -> NoneScope
  where
    parentPipeline = do
        parent <- Map.lookup (getId t) (parentMap params)
        case parent of
            T_Pipeline {} -> return parent
            _             -> Nothing

    causesSubshell = do
        (T_Pipeline _ _ list) <- parentPipeline
        if length list <= 1
            then return False
            else if not $ hasLastpipe params
                then return True
                else return . not $ (getId . head $ reverse list) == getId t

getModifiedVariables t =
    case t of
        T_SimpleCommand _ vars [] ->
            concatMap (\x -> case x of
                                T_Assignment id _ name _ w  ->
                                    [(x, x, name, dataTypeFrom DataString w)]
                                _ -> []
                      ) vars
        c@T_SimpleCommand {} ->
            getModifiedVariableCommand c

        TA_Unary _ "++|" v@(TA_Variable _ name _)  ->
            [(t, v, name, DataString $ SourceFrom [v])]
        TA_Unary _ "|++" v@(TA_Variable _ name _)  ->
            [(t, v, name, DataString $ SourceFrom [v])]
        TA_Assignment _ op (TA_Variable _ name _) rhs -> maybeToList $ do
            guard $ op `elem` ["=", "*=", "/=", "%=", "+=", "-=", "<<=", ">>=", "&=", "^=", "|="]
            return (t, t, name, DataString $ SourceFrom [rhs])

        -- Count [[ -v foo ]] as an "assignment".
        -- This is to prevent [ -v foo ] being unassigned or unused.
        TC_Unary id _ "-v" token -> maybeToList $ do
            str <- fmap (takeWhile (/= '[')) $ -- Quoted index
                    flip getLiteralStringExt token $ \x ->
                case x of
                    T_Glob _ s -> return s -- Unquoted index
                    _          -> Nothing

            guard . not . null $ str
            return (t, token, str, DataString SourceChecked)

        T_DollarBraced _ l -> maybeToList $ do
            let string = bracedString t
            let modifier = getBracedModifier string
            guard $ ":=" `isPrefixOf` modifier
            return (t, t, getBracedReference string, DataString $ SourceFrom [l])

        t@(T_FdRedirect _ ('{':var) op) -> -- {foo}>&2 modifies foo
            [(t, t, takeWhile (/= '}') var, DataString SourceInteger) | not $ isClosingFileOp op]

        t@(T_CoProc _ name _) ->
            [(t, t, fromMaybe "COPROC" name, DataArray SourceInteger)]

        --Points to 'for' rather than variable
        T_ForIn id str [] _ -> [(t, t, str, DataString SourceExternal)]
        T_ForIn id str words _ -> [(t, t, str, DataString $ SourceFrom words)]
        T_SelectIn id str words _ -> [(t, t, str, DataString $ SourceFrom words)]
        _ -> []

isClosingFileOp op =
    case op of
        T_IoDuplicate _ (T_GREATAND _) "-" -> True
        T_IoDuplicate _ (T_LESSAND  _) "-" -> True
        _                                  -> False


-- Consider 'export/declare -x' a reference, since it makes the var available
getReferencedVariableCommand base@(T_SimpleCommand _ _ (T_NormalWord _ (T_Literal _ x:_):rest)) =
    case x of
        "export" -> if "f" `elem` flags
            then []
            else concatMap getReference rest
        "declare" -> if
                any (`elem` flags) ["x", "p"] &&
                    (not $ any (`elem` flags) ["f", "F"])
            then concatMap getReference rest
            else []
        "readonly" ->
            if any (`elem` flags) ["f", "p"]
            then []
            else concatMap getReference rest
        "trap" ->
            case rest of
                head:_ -> map (\x -> (head, head, x)) $ getVariablesFromLiteralToken head
                _ -> []
        _ -> []
  where
    getReference t@(T_Assignment _ _ name _ value) = [(t, t, name)]
    getReference t@(T_NormalWord _ [T_Literal _ name]) | not ("-" `isPrefixOf` name) = [(t, t, name)]
    getReference _ = []
    flags = map snd $ getAllFlags base

getReferencedVariableCommand _ = []

-- The function returns a tuple consisting of four items describing an assignment.
-- Given e.g. declare foo=bar
-- (
--   BaseCommand :: Token,     -- The command/structure assigning the variable, i.e. declare foo=bar
--   AssignmentToken :: Token, -- The specific part that assigns this variable, i.e. foo=bar
--   VariableName :: String,   -- The variable name, i.e. foo
--   VariableValue :: DataType -- A description of the value being assigned, i.e. "Literal string with value foo"
-- )
getModifiedVariableCommand base@(T_SimpleCommand _ _ (T_NormalWord _ (T_Literal _ x:_):rest)) =
   filter (\(_,_,s,_) -> not ("-" `isPrefixOf` s)) $
    case x of
        "read" ->
            let params = map getLiteral rest
                readArrayVars = getReadArrayVariables rest
            in
                catMaybes . (++ readArrayVars) . takeWhile isJust . reverse $ params
        "getopts" ->
            case rest of
                opts:var:_ -> maybeToList $ getLiteral var
                _          -> []

        "let" -> concatMap letParamToLiteral rest

        "export" ->
            if "f" `elem` flags then [] else concatMap getModifierParamString rest

        "declare" -> if any (`elem` flags) ["F", "f", "p"] then [] else declaredVars
        "typeset" -> declaredVars

        "local" -> concatMap getModifierParamString rest
        "readonly" ->
            if any (`elem` flags) ["f", "p"]
            then []
            else concatMap getModifierParamString rest
        "set" -> maybeToList $ do
            params <- getSetParams rest
            return (base, base, "@", DataString $ SourceFrom params)

        "printf" -> maybeToList $ getPrintfVariable rest

        "mapfile" -> maybeToList $ getMapfileArray base rest
        "readarray" -> maybeToList $ getMapfileArray base rest

        _ -> []
  where
    flags = map snd $ getAllFlags base
    stripEquals s = let rest = dropWhile (/= '=') s in
        if rest == "" then "" else tail rest
    stripEqualsFrom (T_NormalWord id1 (T_Literal id2 s:rs)) =
        T_NormalWord id1 (T_Literal id2 (stripEquals s):rs)
    stripEqualsFrom (T_NormalWord id1 [T_DoubleQuoted id2 [T_Literal id3 s]]) =
        T_NormalWord id1 [T_DoubleQuoted id2 [T_Literal id3 (stripEquals s)]]
    stripEqualsFrom t = t

    declaredVars = concatMap (getModifierParam defaultType) rest
      where
        defaultType = if any (`elem` flags) ["a", "A"] then DataArray else DataString

    getLiteralOfDataType t d = do
        s <- getLiteralString t
        when ("-" `isPrefixOf` s) $ fail "argument"
        return (base, t, s, d)

    getLiteral t = getLiteralOfDataType t (DataString SourceExternal)

    getLiteralArray t = getLiteralOfDataType t (DataArray SourceExternal)

    getModifierParamString = getModifierParam DataString

    getModifierParam def t@(T_Assignment _ _ name _ value) =
        [(base, t, name, dataTypeFrom def value)]
    getModifierParam def t@T_NormalWord {} = maybeToList $ do
        name <- getLiteralString t
        guard $ isVariableName name
        return (base, t, name, def SourceDeclaration)
    getModifierParam _ _ = []

    letParamToLiteral token =
          if var == ""
            then []
            else [(base, token, var, DataString $ SourceFrom [stripEqualsFrom token])]
        where var = takeWhile isVariableChar $ dropWhile (`elem` "+-") $ concat $ oversimplify token

    getSetParams (t:_:rest) | getLiteralString t == Just "-o" = getSetParams rest
    getSetParams (t:rest) =
        let s = getLiteralString t in
            case s of
                Just "--"    -> return rest
                Just ('-':_) -> getSetParams rest
                _            -> return (t:fromMaybe [] (getSetParams rest))
    getSetParams [] = Nothing

    getPrintfVariable list = f $ map (\x -> (x, getLiteralString x)) list
      where
        f ((_, Just "-v") : (t, Just var) : _) = return (base, t, var, DataString $ SourceFrom list)
        f (_:rest) = f rest
        f [] = fail "not found"

    -- mapfile has some curious syntax allowing flags plus 0..n variable names
    -- where only the first non-option one is used if any. Here we cheat and
    -- just get the last one, if it's a variable name.
    getMapfileArray base arguments = do
        lastArg <- listToMaybe (reverse arguments)
        name <- getLiteralString lastArg
        guard $ isVariableName name
        return (base, lastArg, name, DataArray SourceExternal)

    -- get all the array variables used in read, e.g. read -a arr
    getReadArrayVariables args = do
        map (getLiteralArray . snd)
            (filter (\(x,_) -> getLiteralString x == Just "-a") (zip (args) (tail args)))

getModifiedVariableCommand _ = []

getIndexReferences s = fromMaybe [] $ do
    match <- matchRegex re s
    index <- match !!! 0
    return $ matchAllStrings variableNameRegex index
  where
    re = mkRegex "(\\[.*\\])"

-- |
-- >>> prop $ getOffsetReferences ":bar" == ["bar"]
-- >>> prop $ getOffsetReferences ":bar:baz" == ["bar", "baz"]
-- >>> prop $ getOffsetReferences "[foo]:bar" == ["bar"]
-- >>> prop $ getOffsetReferences "[foo]:bar:baz" == ["bar", "baz"]
getOffsetReferences mods = fromMaybe [] $ do
-- if mods start with [, then drop until ]
    match <- matchRegex re mods
    offsets <- match !!! 1
    return $ matchAllStrings variableNameRegex offsets
  where
    re = mkRegex "^(\\[.+\\])? *:([^-=?+].*)"

getReferencedVariables parents t =
    case t of
        T_DollarBraced id l -> let str = bracedString t in
            (t, t, getBracedReference str) :
                map (\x -> (l, l, x)) (
                    getIndexReferences str
                    ++ getOffsetReferences (getBracedModifier str))
        TA_Variable id name _ ->
            if isArithmeticAssignment t
            then []
            else [(t, t, name)]
        T_Assignment id mode str _ word ->
            [(t, t, str) | mode == Append] ++ specialReferences str t word

        TC_Unary id _ "-v" token -> getIfReference t token
        TC_Unary id _ "-R" token -> getIfReference t token
        TC_Binary id DoubleBracket op lhs rhs ->
            if isDereferencing op
            then concatMap (getIfReference t) [lhs, rhs]
            else []

        t@(T_FdRedirect _ ('{':var) op) -> -- {foo}>&- references and closes foo
            [(t, t, takeWhile (/= '}') var) | isClosingFileOp op]
        x -> getReferencedVariableCommand x
  where
    -- Try to reduce false positives for unused vars only referenced from evaluated vars
    specialReferences name base word =
        if name `elem` [
            "PS1", "PS2", "PS3", "PS4",
            "PROMPT_COMMAND"
          ]
        then
            map (\x -> (base, base, x)) $
                getVariablesFromLiteralToken word
        else []

    literalizer t = case t of
        T_Glob _ s -> return s    -- Also when parsed as globs
        _          -> Nothing

    getIfReference context token = maybeToList $ do
            str <- getLiteralStringExt literalizer token
            guard . not $ null str
            when (isDigit $ head str) $ fail "is a number"
            return (context, token, getBracedReference str)

    isDereferencing = (`elem` ["-eq", "-ne", "-lt", "-le", "-gt", "-ge"])

    isArithmeticAssignment t = case getPath parents t of
        this: TA_Assignment _ "=" lhs _ :_ -> lhs == t
        _                                  -> False

dataTypeFrom defaultType v = (case v of T_Array {} -> DataArray; _ -> defaultType) $ SourceFrom [v]


--- Command specific checks

-- Compare a command to a string: t `isCommand` "sed" (also matches /usr/bin/sed)
isCommand token str = isCommandMatch token (\cmd -> cmd  == str || ('/' : str) `isSuffixOf` cmd)

-- Compare a command to a literal. Like above, but checks full path.
isUnqualifiedCommand token str = isCommandMatch token (== str)

isCommandMatch token matcher = fromMaybe False $
    fmap matcher (getCommandName token)

-- |
-- Does this regex look like it was intended as a glob?
--
-- >>> isConfusedGlobRegex "*foo*"
-- True
--
-- >>> isConfusedGlobRegex ".*foo.*"
-- False
--
isConfusedGlobRegex :: String -> Bool
isConfusedGlobRegex ('*':_) = True
isConfusedGlobRegex [x,'*'] | x /= '\\' = True
isConfusedGlobRegex _       = False

isVariableStartChar x = x == '_' || isAsciiLower x || isAsciiUpper x
isVariableChar x = isVariableStartChar x || isDigit x
variableNameRegex = mkRegex "[_a-zA-Z][_a-zA-Z0-9]*"

-- |
-- >>> prop $ isVariableName "_fo123"
-- >>> prop $ not $ isVariableName "4"
-- >>> prop $ not $ isVariableName "test: "
isVariableName (x:r) = isVariableStartChar x && all isVariableChar r
isVariableName _     = False

getVariablesFromLiteralToken token =
    getVariablesFromLiteral (fromJust $ getLiteralStringExt (const $ return " ") token)

-- Try to get referenced variables from a literal string like "$foo"
-- Ignores tons of cases like arithmetic evaluation and array indices.
-- >>> prop $ getVariablesFromLiteral "$foo${bar//a/b}$BAZ" == ["foo", "bar", "BAZ"]
getVariablesFromLiteral string =
    map (!! 0) $ matchAllSubgroups variableRegex string
  where
    variableRegex = mkRegex "\\$\\{?([A-Za-z0-9_]+)"

-- |
-- Get the variable name from an expansion like ${var:-foo}
--
-- >>> prop $ getBracedReference "foo" == "foo"
-- >>> prop $ getBracedReference "#foo" == "foo"
-- >>> prop $ getBracedReference "#" == "#"
-- >>> prop $ getBracedReference "##" == "#"
-- >>> prop $ getBracedReference "#!" == "!"
-- >>> prop $ getBracedReference "!#" == "#"
-- >>> prop $ getBracedReference "!foo#?" == "foo"
-- >>> prop $ getBracedReference "foo-bar" == "foo"
-- >>> prop $ getBracedReference "foo:-bar" == "foo"
-- >>> prop $ getBracedReference "foo: -1" == "foo"
-- >>> prop $ getBracedReference "!os*" == ""
-- >>> prop $ getBracedReference "!os?bar**" == ""
-- >>> prop $ getBracedReference "foo[bar]" == "foo"
getBracedReference s = fromMaybe s $
    nameExpansion s `mplus` takeName noPrefix `mplus` getSpecial noPrefix `mplus` getSpecial s
  where
    noPrefix = dropPrefix s
    dropPrefix (c:rest) = if c `elem` "!#" then rest else c:rest
    dropPrefix ""       = ""
    takeName s = do
        let name = takeWhile isVariableChar s
        guard . not $ null name
        return name
    getSpecial (c:_) =
        if c `elem` "*@#?-$!" then return [c] else fail "not special"
    getSpecial _ = fail "empty"

    nameExpansion ('!':rest) = do -- e.g. ${!foo*bar*}
        let suffix = dropWhile isVariableChar rest
        guard $ suffix /= rest -- e.g. ${!@}
        first <- suffix !!! 0
        guard $ first `elem` "*?"
        return ""
    nameExpansion _ = Nothing

-- |
-- >>> prop $ getBracedModifier "foo:bar:baz" == ":bar:baz"
-- >>> prop $ getBracedModifier "!var:-foo" == ":-foo"
-- >>> prop $ getBracedModifier "foo[bar]" == "[bar]"
getBracedModifier s = fromMaybe "" . listToMaybe $ do
    let var = getBracedReference s
    a <- dropModifier s
    dropPrefix var a
  where
    dropPrefix [] t        = return t
    dropPrefix (a:b) (c:d) | a == c = dropPrefix b d
    dropPrefix _ _         = []

    dropModifier (c:rest) | c `elem` "#!" = [rest, c:rest]
    dropModifier x        = [x]

-- Useful generic functions.

-- Run an action in a Maybe (or do nothing).
-- Example:
--
-- @
-- potentially $ do
--   s <- getLiteralString cmd
--   guard $ s `elem` ["--recursive", "-r"]
--   return $ warn .. "Something something recursive"
-- @
potentially :: Monad m => Maybe (m ()) -> m ()
potentially = fromMaybe (return ())

-- Get element 0 or a default. Like `head` but safe.
headOrDefault _ (a:_) = a
headOrDefault def _   = def

--- Get element n of a list, or Nothing. Like `!!` but safe.
(!!!) list i =
    case drop i list of
        []    -> Nothing
        (r:_) -> Just r

-- Run a command if the shell is in the given list
whenShell l c = do
    shell <- asks shellType
    when (shell `elem` l ) c


filterByAnnotation asSpec params =
    filter (not . shouldIgnore)
  where
    token = asScript asSpec
    shouldIgnore note =
        any (shouldIgnoreFor (getCode note)) $
            getPath parents (T_Bang $ tcId note)
    shouldIgnoreFor num (T_Annotation _ anns _) =
        any hasNum anns
      where
        hasNum (DisableComment ts) = num == ts
        hasNum _                   = False
    shouldIgnoreFor _ T_Include {} = not $ asCheckSourced asSpec
    shouldIgnoreFor _ _ = False
    parents = parentMap params
    getCode = cCode . tcComment

-- Is this a ${#anything}, to get string length or array count?
isCountingReference (T_DollarBraced id token) =
    case concat $ oversimplify token of
        '#':_ -> True
        _     -> False
isCountingReference _ = False

-- FIXME: doesn't handle ${a:+$var} vs ${a:+"$var"}
isQuotedAlternativeReference t =
    case t of
        T_DollarBraced _ _ ->
            getBracedModifier (bracedString t) `matches` re
        _ -> False
  where
    re = mkRegex "(^|\\]):?\\+"

-- getGnuOpts "erd:u:" will parse a SimpleCommand like
--     read -re -d : -u 3 bar
-- into
--     Just [("r", -re), ("e", -re), ("d", :), ("u", 3), ("", bar)]
-- where flags with arguments map to arguments, while others map to themselves.
-- Any unrecognized flag will result in Nothing.
getGnuOpts = getOpts getAllFlags
getBsdOpts = getOpts getLeadingFlags
getOpts :: (Token -> [(Token, String)]) -> String -> Token -> Maybe [(String, Token)]
getOpts flagTokenizer string cmd = process flags
  where
    flags = flagTokenizer cmd
    flagList (c:':':rest) = ([c], True) : flagList rest
    flagList (c:rest)     = ([c], False) : flagList rest
    flagList []           = []
    flagMap = Map.fromList $ ("", False) : flagList string

    process [] = return []
    process [(token, flag)] = do
        takesArg <- Map.lookup flag flagMap
        guard $ not takesArg
        return [(flag, token)]
    process ((token1, flag1):rest2@((token2, flag2):rest)) = do
        takesArg <- Map.lookup flag1 flagMap
        if takesArg
            then do
                guard $ flag2 == ""
                more <- process rest
                return $ (flag1, token2) : more
            else do
                more <- process rest2
                return $ (flag1, token1) : more<|MERGE_RESOLUTION|>--- conflicted
+++ resolved
@@ -19,30 +19,6 @@
 -}
 {-# LANGUAGE FlexibleContexts #-}
 module ShellCheck.AnalyzerLib where
-<<<<<<< HEAD
-
-import ShellCheck.AST
-import ShellCheck.ASTLib
-import ShellCheck.Data
-import ShellCheck.Interface
-import ShellCheck.Parser
-import ShellCheck.Regex
-
-import Control.Arrow (first)
-import Control.DeepSeq
-import Control.Monad.Identity
-import Control.Monad.RWS
-import Control.Monad.State
-import Control.Monad.Writer
-import Data.Char
-import Data.List
-import Data.Maybe
-import Data.Semigroup
-import qualified Data.Map as Map
-
-import Test.QuickCheck.All (forAllProperties)
-import Test.QuickCheck.Test (maxSuccess, quickCheckWithResult, stdArgs)
-=======
 import           ShellCheck.AST
 import           ShellCheck.ASTLib
 import           ShellCheck.Data
@@ -51,6 +27,7 @@
 import           ShellCheck.Regex
 
 import           Control.Arrow          (first)
+import           Control.DeepSeq
 import           Control.Monad.Identity
 import           Control.Monad.RWS
 import           Control.Monad.State
@@ -64,7 +41,6 @@
 prop :: Bool -> IO ()
 prop False = putStrLn "FAIL"
 prop True  = return ()
->>>>>>> 75949fe5
 
 type Analysis = AnalyzerM ()
 type AnalyzerM a = RWS Parameters [TokenComment] Cache a
@@ -239,28 +215,16 @@
                 _ -> False
 
 
-<<<<<<< HEAD
-prop_determineShell0 = determineShellTest "#!/bin/sh" == Sh
-prop_determineShell1 = determineShellTest "#!/usr/bin/env ksh" == Ksh
-prop_determineShell2 = determineShellTest "" == Bash
-prop_determineShell3 = determineShellTest "#!/bin/sh -e" == Sh
-prop_determineShell4 = determineShellTest "#!/bin/ksh\n#shellcheck shell=sh\nfoo" == Sh
-prop_determineShell5 = determineShellTest "#shellcheck shell=sh\nfoo" == Sh
-prop_determineShell6 = determineShellTest "#! /bin/sh" == Sh
-prop_determineShell7 = determineShellTest "#! /bin/ash" == Dash
-
+-- |
+-- >>> prop $ determineShellTest "#!/bin/sh" == Sh
+-- >>> prop $ determineShellTest "#!/usr/bin/env ksh" == Ksh
+-- >>> prop $ determineShellTest "" == Bash
+-- >>> prop $ determineShellTest "#!/bin/sh -e" == Sh
+-- >>> prop $ determineShellTest "#!/bin/ksh\n#shellcheck shell=sh\nfoo" == Sh
+-- >>> prop $ determineShellTest "#shellcheck shell=sh\nfoo" == Sh
+-- >>> prop $ determineShellTest "#! /bin/sh" == Sh
+-- >>> prop $ determineShellTest "#! /bin/ash" == Dash
 determineShellTest = determineShell . fromJust . prRoot . pScript
-=======
--- |
--- >>> prop $ determineShell (fromJust $ pScript "#!/bin/sh") == Sh
--- >>> prop $ determineShell (fromJust $ pScript "#!/usr/bin/env ksh") == Ksh
--- >>> prop $ determineShell (fromJust $ pScript "") == Bash
--- >>> prop $ determineShell (fromJust $ pScript "#!/bin/sh -e") == Sh
--- >>> prop $ determineShell (fromJust $ pScript "#!/bin/ksh\n#shellcheck shell=sh\nfoo") == Sh
--- >>> prop $ determineShell (fromJust $ pScript "#shellcheck shell=sh\nfoo") == Sh
--- >>> prop $ determineShell (fromJust $ pScript "#! /bin/sh") == Sh
--- >>> prop $ determineShell (fromJust $ pScript "#! /bin/ash") == Dash
->>>>>>> 75949fe5
 determineShell t = fromMaybe Bash $ do
     shellString <- foldl mplus Nothing $ getCandidates t
     shellForExecutable shellString
