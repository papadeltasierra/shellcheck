{-
    Copyright 2012-2019 Vidar Holen

    This file is part of ShellCheck.
    https://www.shellcheck.net

    ShellCheck is free software: you can redistribute it and/or modify
    it under the terms of the GNU General Public License as published by
    the Free Software Foundation, either version 3 of the License, or
    (at your option) any later version.

    ShellCheck is distributed in the hope that it will be useful,
    but WITHOUT ANY WARRANTY; without even the implied warranty of
    MERCHANTABILITY or FITNESS FOR A PARTICULAR PURPOSE.  See the
    GNU General Public License for more details.

    You should have received a copy of the GNU General Public License
    along with this program.  If not, see <https://www.gnu.org/licenses/>.
-}
{-# LANGUAGE FlexibleContexts #-}
{-# LANGUAGE TemplateHaskell  #-}
module ShellCheck.AnalyzerLib where

import ShellCheck.AST
import ShellCheck.ASTLib
import ShellCheck.Data
import ShellCheck.Interface
import ShellCheck.Parser
import ShellCheck.Regex

import Control.Arrow (first)
import Control.DeepSeq
import Control.Monad.Identity
import Control.Monad.RWS
import Control.Monad.State
import Control.Monad.Writer
import Data.Char
import Data.List
import Data.Maybe
import Data.Semigroup
import qualified Data.Map as Map

import Test.QuickCheck.All (forAllProperties)
import Test.QuickCheck.Test (maxSuccess, quickCheckWithResult, stdArgs)

type Analysis = AnalyzerM ()
type AnalyzerM a = RWS Parameters [TokenComment] Cache a
nullCheck = const $ return ()


data Checker = Checker {
    perScript :: Root -> Analysis,
    perToken  :: Token -> Analysis
}

runChecker :: Parameters -> Checker -> [TokenComment]
runChecker params checker = notes
    where
        root = rootNode params
        check = perScript checker `composeAnalyzers` (\(Root x) -> void $ doAnalysis (perToken checker) x)
        notes = snd $ evalRWS (check $ Root root) params Cache

instance Semigroup Checker where
    (<>) x y = Checker {
        perScript = perScript x `composeAnalyzers` perScript y,
        perToken = perToken x `composeAnalyzers` perToken y
        }

instance Monoid Checker where
    mempty = Checker {
        perScript = nullCheck,
        perToken = nullCheck
        }
    mappend = (Data.Semigroup.<>)

composeAnalyzers :: (a -> Analysis) -> (a -> Analysis) -> a -> Analysis
composeAnalyzers f g x = f x >> g x

data Parameters = Parameters {
    -- Whether this script has the 'lastpipe' option set/default.
    hasLastpipe        :: Bool,
    -- Whether this script has 'set -e' anywhere.
    hasSetE            :: Bool,
    -- A linear (bad) analysis of data flow
    variableFlow       :: [StackData],
    -- A map from Id to parent Token
    parentMap          :: Map.Map Id Token,
    -- The shell type, such as Bash or Ksh
    shellType          :: Shell,
    -- True if shell type was forced via flags
    shellTypeSpecified :: Bool,
    -- The root node of the AST
    rootNode           :: Token,
    -- map from token id to start and end position
    tokenPositions     :: Map.Map Id (Position, Position)
    } deriving (Show)

-- TODO: Cache results of common AST ops here
data Cache = Cache {}

data Scope = SubshellScope String | NoneScope deriving (Show, Eq)
data StackData =
    StackScope Scope
    | StackScopeEnd
    -- (Base expression, specific position, var name, assigned values)
    | Assignment (Token, Token, String, DataType)
    | Reference (Token, Token, String)
  deriving (Show)

data DataType = DataString DataSource | DataArray DataSource
  deriving (Show)

data DataSource =
    SourceFrom [Token]
    | SourceExternal
    | SourceDeclaration
    | SourceInteger
    | SourceChecked
  deriving (Show)

data VariableState = Dead Token String | Alive deriving (Show)

defaultSpec pr = spec {
    asShellType = Nothing,
    asCheckSourced = False,
    asExecutionMode = Executed,
    asTokenPositions = prTokenPositions pr
} where spec = newAnalysisSpec (fromJust $ prRoot pr)

pScript s =
  let
    pSpec = newParseSpec {
        psFilename = "script",
        psScript = s
    }
  in runIdentity $ parseScript (mockedSystemInterface []) pSpec

-- For testing. If parsed, returns whether there are any comments
producesComments :: Checker -> String -> Maybe Bool
producesComments c s = do
        let pr = pScript s
        prRoot pr
        let spec = defaultSpec pr
        let params = makeParameters spec
        return . not . null $ runChecker params c

makeComment :: Severity -> Id -> Code -> String -> TokenComment
makeComment severity id code note =
    newTokenComment {
        tcId = id,
        tcComment = newComment {
            cSeverity = severity,
            cCode = code,
            cMessage = note
        }
    }

addComment note = note `deepseq` tell [note]

warn :: MonadWriter [TokenComment] m => Id -> Code -> String -> m ()
warn  id code str = addComment $ makeComment WarningC id code str
err   id code str = addComment $ makeComment ErrorC id code str
info  id code str = addComment $ makeComment InfoC id code str
style id code str = addComment $ makeComment StyleC id code str

errWithFix :: MonadWriter [TokenComment] m => Id -> Code -> String -> Fix -> m ()
errWithFix  = addCommentWithFix ErrorC
warnWithFix :: MonadWriter [TokenComment] m => Id -> Code -> String -> Fix -> m ()
warnWithFix  = addCommentWithFix WarningC
styleWithFix :: MonadWriter [TokenComment] m => Id -> Code -> String -> Fix -> m ()
styleWithFix = addCommentWithFix StyleC

addCommentWithFix :: MonadWriter [TokenComment] m => Severity -> Id -> Code -> String -> Fix -> m ()
addCommentWithFix severity id code str fix =
    addComment $ makeCommentWithFix severity id code str fix

makeCommentWithFix :: Severity -> Id -> Code -> String -> Fix -> TokenComment
makeCommentWithFix severity id code str fix =
    let comment = makeComment severity id code str
        withFix = comment {
            tcFix = Just fix
        }
    in force withFix

makeParameters spec =
    let params = Parameters {
        rootNode = root,
        shellType = fromMaybe (determineShell (asFallbackShell spec) root) $ asShellType spec,
        hasSetE = containsSetE root,
        hasLastpipe =
            case shellType params of
                Bash -> containsLastpipe root
                Dash -> False
                Sh   -> False
                Ksh  -> True,

        shellTypeSpecified = isJust (asShellType spec) || isJust (asFallbackShell spec),
        parentMap = getParentTree root,
        variableFlow = getVariableFlow params root,
        tokenPositions = asTokenPositions spec
    } in params
  where root = asScript spec


-- Does this script mention 'set -e' anywhere?
-- Used as a hack to disable certain warnings.
containsSetE root = isNothing $ doAnalysis (guard . not . isSetE) root
  where
    isSetE t =
        case t of
            T_Script _ (T_Literal _ str) _ -> str `matches` re
            T_SimpleCommand {}  ->
                t `isUnqualifiedCommand` "set" &&
                    ("errexit" `elem` oversimplify t ||
                        "e" `elem` map snd (getAllFlags t))
            _ -> False
    re = mkRegex "[[:space:]]-[^-]*e"

-- Does this script mention 'shopt -s lastpipe' anywhere?
-- Also used as a hack.
containsLastpipe root =
        isNothing $ doAnalysis (guard . not . isShoptLastPipe) root
    where
        isShoptLastPipe t =
            case t of
                T_SimpleCommand {}  ->
                    t `isUnqualifiedCommand` "shopt" &&
                        ("lastpipe" `elem` oversimplify t)
                _ -> False


prop_determineShell0 = determineShellTest "#!/bin/sh" == Sh
prop_determineShell1 = determineShellTest "#!/usr/bin/env ksh" == Ksh
prop_determineShell2 = determineShellTest "" == Bash
prop_determineShell3 = determineShellTest "#!/bin/sh -e" == Sh
prop_determineShell4 = determineShellTest "#!/bin/ksh\n#shellcheck shell=sh\nfoo" == Sh
prop_determineShell5 = determineShellTest "#shellcheck shell=sh\nfoo" == Sh
prop_determineShell6 = determineShellTest "#! /bin/sh" == Sh
prop_determineShell7 = determineShellTest "#! /bin/ash" == Dash
prop_determineShell8 = determineShellTest' (Just Ksh) "#!/bin/sh" == Sh

determineShellTest = determineShellTest' Nothing
determineShellTest' fallbackShell = determineShell fallbackShell . fromJust . prRoot . pScript
determineShell fallbackShell t = fromMaybe Bash $
    shellForExecutable shellString `mplus` fallbackShell
  where
    shellString = getCandidate t
    getCandidate :: Token -> String
    getCandidate t@T_Script {} = fromShebang t
    getCandidate (T_Annotation _ annotations s) =
        headOrDefault (fromShebang s) [s | ShellOverride s <- annotations]
    fromShebang (T_Script _ (T_Literal _ s) _) = executableFromShebang s

-- Given a string like "/bin/bash" or "/usr/bin/env dash",
-- return the shell basename like "bash" or "dash"
executableFromShebang :: String -> String
executableFromShebang = shellFor
  where
    shellFor s | "/env " `isInfixOf` s = headOrDefault "" (drop 1 $ words s)
    shellFor s | ' ' `elem` s = shellFor $ takeWhile (/= ' ') s
    shellFor s = reverse . takeWhile (/= '/') . reverse $ s



-- Given a root node, make a map from Id to parent Token.
-- This is used to populate parentMap in Parameters
getParentTree :: Token -> Map.Map Id Token
getParentTree t =
    snd . snd $ runState (doStackAnalysis pre post t) ([], Map.empty)
  where
    pre t = modify (first ((:) t))
    post t = do
        (x, map) <- get
        case x of
          _:rest -> case rest of []    -> put (rest, map)
                                 (x:_) -> put (rest, Map.insert (getId t) x map)

-- Given a root node, make a map from Id to Token
getTokenMap :: Token -> Map.Map Id Token
getTokenMap t =
    execState (doAnalysis f t) Map.empty
  where
    f t = modify (Map.insert (getId t) t)


-- Is this token in a quoting free context? (i.e. would variable expansion split)
-- True:  Assignments, [[ .. ]], here docs, already in double quotes
-- False: Regular words
isStrictlyQuoteFree = isQuoteFreeNode True

-- Like above, but also allow some cases where splitting may be desired.
-- True:  Like above + for loops
-- False: Like above
isQuoteFree = isQuoteFreeNode False


isQuoteFreeNode strict tree t =
    isQuoteFreeElement t ||
        headOrDefault False (mapMaybe isQuoteFreeContext (drop 1 $ getPath tree t))
  where
    -- Is this node self-quoting in itself?
    isQuoteFreeElement t =
        case t of
            T_Assignment {} -> True
            T_FdRedirect {} -> True
            _               -> False

    -- Are any subnodes inherently self-quoting?
    isQuoteFreeContext t =
        case t of
            TC_Nullary _ DoubleBracket _    -> return True
            TC_Unary _ DoubleBracket _ _    -> return True
            TC_Binary _ DoubleBracket _ _ _ -> return True
            TA_Sequence {}                  -> return True
            T_Arithmetic {}                 -> return True
            T_Assignment {}                 -> return True
            T_Redirecting {}                -> return False
            T_DoubleQuoted _ _              -> return True
            T_DollarDoubleQuoted _ _        -> return True
            T_CaseExpression {}             -> return True
            T_HereDoc {}                    -> return True
            T_DollarBraced {}               -> return True
            -- When non-strict, pragmatically assume it's desirable to split here
            T_ForIn {}                      -> return (not strict)
            T_SelectIn {}                   -> return (not strict)
            _                               -> Nothing

-- Check if a token is a parameter to a certain command by name:
-- Example: isParamTo (parentMap params) "sed" t
isParamTo :: Map.Map Id Token -> String -> Token -> Bool
isParamTo tree cmd =
    go
  where
    go x = case Map.lookup (getId x) tree of
                Nothing     -> False
                Just parent -> check parent
    check t =
        case t of
            T_SingleQuoted _ _ -> go t
            T_DoubleQuoted _ _ -> go t
            T_NormalWord _ _   -> go t
            T_SimpleCommand {} -> isCommand t cmd
            T_Redirecting {}   -> isCommand t cmd
            _                  -> False

-- Get the parent command (T_Redirecting) of a Token, if any.
getClosestCommand :: Map.Map Id Token -> Token -> Maybe Token
getClosestCommand tree t =
    findFirst findCommand $ getPath tree t
  where
    findCommand t =
        case t of
            T_Redirecting {} -> return True
            T_Script {}      -> return False
            _                -> Nothing

-- Like above, if koala_man knew Haskell when starting this project.
getClosestCommandM t = do
    params <- ask
    return $ getClosestCommand (parentMap params) t

-- Is the token used as a command name (the first word in a T_SimpleCommand)?
usedAsCommandName tree token = go (getId token) (tail $ getPath tree token)
  where
    go currentId (T_NormalWord id [word]:rest)
        | currentId == getId word = go id rest
    go currentId (T_DoubleQuoted id [word]:rest)
        | currentId == getId word = go id rest
    go currentId (T_SimpleCommand _ _ (word:_):_)
        | currentId == getId word = True
    go _ _ = False

-- A list of the element and all its parents up to the root node.
getPath tree t = t :
    case Map.lookup (getId t) tree of
        Nothing     -> []
        Just parent -> getPath tree parent

-- Version of the above taking the map from the current context
-- Todo: give this the name "getPath"
getPathM t = do
    params <- ask
    return $ getPath (parentMap params) t

isParentOf tree parent child =
    elem (getId parent) . map getId $ getPath tree child

parents params = getPath (parentMap params)

-- Find the first match in a list where the predicate is Just True.
-- Stops if it's Just False and ignores Nothing.
findFirst :: (a -> Maybe Bool) -> [a] -> Maybe a
findFirst p = foldr go Nothing
  where
    go x acc =
      case p x of
        Just True  -> return x
        Just False -> Nothing
        Nothing    -> acc

-- Check whether a word is entirely output from a single command
tokenIsJustCommandOutput t = case t of
    T_NormalWord id [T_DollarExpansion _ cmds] -> check cmds
    T_NormalWord id [T_DoubleQuoted _ [T_DollarExpansion _ cmds]] -> check cmds
    T_NormalWord id [T_Backticked _ cmds] -> check cmds
    T_NormalWord id [T_DoubleQuoted _ [T_Backticked _ cmds]] -> check cmds
    _ -> False
  where
    check [x] = not $ isOnlyRedirection x
    check _   = False

-- TODO: Replace this with a proper Control Flow Graph
getVariableFlow params t =
    reverse $ execState (doStackAnalysis startScope endScope t) []
  where
    startScope t =
        let scopeType = leadType params t
        in do
            when (scopeType /= NoneScope) $ modify (StackScope scopeType:)
            when (assignFirst t) $ setWritten t

    endScope t =
        let scopeType = leadType params t
        in do
            setRead t
            unless (assignFirst t) $ setWritten t
            when (scopeType /= NoneScope) $ modify (StackScopeEnd:)

    assignFirst T_ForIn {}    = True
    assignFirst T_SelectIn {} = True
    assignFirst (T_BatsTest {}) = True
    assignFirst _             = False

    setRead t =
        let read    = getReferencedVariables (parentMap params) t
        in mapM_ (\v -> modify (Reference v:)) read

    setWritten t =
        let written = getModifiedVariables t
        in mapM_ (\v -> modify (Assignment v:)) written


leadType params t =
    case t of
        T_DollarExpansion _ _  -> SubshellScope "$(..) expansion"
        T_Backticked _ _  -> SubshellScope "`..` expansion"
        T_Backgrounded _ _  -> SubshellScope "backgrounding &"
        T_Subshell _ _  -> SubshellScope "(..) group"
        T_BatsTest {} -> SubshellScope "@bats test"
        T_CoProcBody _ _  -> SubshellScope "coproc"
        T_Redirecting {}  ->
            if causesSubshell == Just True
            then SubshellScope "pipeline"
            else NoneScope
        _ -> NoneScope
  where
    parentPipeline = do
        parent <- Map.lookup (getId t) (parentMap params)
        case parent of
            T_Pipeline {} -> return parent
            _             -> Nothing

    causesSubshell = do
        (T_Pipeline _ _ list) <- parentPipeline
        return $ case list of
            _:_:_ -> not (hasLastpipe params) || getId (last list) /= getId t
            _ -> False

getModifiedVariables t =
    case t of
        T_SimpleCommand _ vars [] ->
            [(x, x, name, dataTypeFrom DataString w) | x@(T_Assignment id _ name _ w) <- vars]
        T_SimpleCommand {} ->
            getModifiedVariableCommand t

        TA_Unary _ "++|" v@(TA_Variable _ name _)  ->
            [(t, v, name, DataString $ SourceFrom [v])]
        TA_Unary _ "|++" v@(TA_Variable _ name _)  ->
            [(t, v, name, DataString $ SourceFrom [v])]
        TA_Assignment _ op (TA_Variable _ name _) rhs -> do
            guard $ op `elem` ["=", "*=", "/=", "%=", "+=", "-=", "<<=", ">>=", "&=", "^=", "|="]
            return (t, t, name, DataString $ SourceFrom [rhs])

        T_BatsTest {} -> [
            (t, t, "lines", DataArray SourceExternal),
            (t, t, "status", DataString SourceInteger),
            (t, t, "output", DataString SourceExternal)
            ]

        -- Count [[ -v foo ]] as an "assignment".
        -- This is to prevent [ -v foo ] being unassigned or unused.
        TC_Unary id _ "-v" token -> do
            str <- fmap (takeWhile (/= '[')) $ -- Quoted index
                    flip getLiteralStringExt token $ \x ->
                case x of
                    T_Glob _ s -> return s -- Unquoted index
                    _          -> []

            guard . not . null $ str
            return (t, token, str, DataString SourceChecked)

<<<<<<< HEAD
        T_DollarBraced _ _ l -> do
            let string = concat $ oversimplify l
=======
        TC_Unary _ _ "-n" (T_NormalWord _ [T_DoubleQuoted _ [db@(T_DollarBraced _ _ _)]]) ->
            [(t, t, getBracedReference (bracedString db), DataString SourceChecked)]

        T_DollarBraced _ _ l -> maybeToList $ do
            let string = bracedString t
>>>>>>> a82e606e
            let modifier = getBracedModifier string
            guard $ any (`isPrefixOf` modifier) ["=", ":="]
            return (t, t, getBracedReference string, DataString $ SourceFrom [l])

        T_FdRedirect _ ('{':var) op -> -- {foo}>&2 modifies foo
            [(t, t, takeWhile (/= '}') var, DataString SourceInteger) | not $ isClosingFileOp op]

        T_CoProc _ name _ ->
            [(t, t, fromMaybe "COPROC" name, DataArray SourceInteger)]

        --Points to 'for' rather than variable
        T_ForIn id str [] _ -> [(t, t, str, DataString SourceExternal)]
        T_ForIn id str words _ -> [(t, t, str, DataString $ SourceFrom words)]
        T_SelectIn id str words _ -> [(t, t, str, DataString $ SourceFrom words)]
        _ -> []

isClosingFileOp op =
    case op of
        T_IoDuplicate _ (T_GREATAND _) "-" -> True
        T_IoDuplicate _ (T_LESSAND  _) "-" -> True
        _                                  -> False


-- Consider 'export/declare -x' a reference, since it makes the var available
getReferencedVariableCommand base@(T_SimpleCommand _ _ (T_NormalWord _ (T_Literal _ x:_):rest)) =
    case x of
        "export" -> if "f" `elem` flags
            then []
            else concatMap getReference rest
        "declare" -> if
                any (`elem` flags) ["x", "p"] &&
                    (not $ any (`elem` flags) ["f", "F"])
            then concatMap getReference rest
            else []
        "trap" ->
            case rest of
                head:_ -> map (\x -> (base, head, x)) $ getVariablesFromLiteralToken head
                _ -> []
        "alias" -> [(base, token, name) | token <- rest, name <- getVariablesFromLiteralToken token]
        _ -> []
  where
    getReference t@(T_Assignment _ _ name _ value) = [(t, t, name)]
    getReference t@(T_NormalWord _ [T_Literal _ name]) | not ("-" `isPrefixOf` name) = [(t, t, name)]
    getReference _ = []
    flags = map snd $ getAllFlags base

getReferencedVariableCommand _ = []

-- The function returns a tuple consisting of four items describing an assignment.
-- Given e.g. declare foo=bar
-- (
--   BaseCommand :: Token,     -- The command/structure assigning the variable, i.e. declare foo=bar
--   AssignmentToken :: Token, -- The specific part that assigns this variable, i.e. foo=bar
--   VariableName :: String,   -- The variable name, i.e. foo
--   VariableValue :: DataType -- A description of the value being assigned, i.e. "Literal string with value foo"
-- )
getModifiedVariableCommand base@(T_SimpleCommand id cmdPrefix (T_NormalWord _ (T_Literal _ x:_):rest)) =
   filter (\(_,_,s,_) -> not ("-" `isPrefixOf` s)) $
    case x of
        "builtin" ->
            getModifiedVariableCommand $ T_SimpleCommand id cmdPrefix rest
        "read" ->
            let params = map getLiteral rest
                readArrayVars = getReadArrayVariables rest
            in
                catMaybes $ takeWhile isJust (reverse params) ++ readArrayVars
        "getopts" ->
            case rest of
                opts:var:_ -> maybeToList $ getLiteral var
                _          -> []

        "let" -> concatMap letParamToLiteral rest

        "export" ->
            if "f" `elem` flags then [] else concatMap getModifierParamString rest

        "declare" -> if any (`elem` flags) ["F", "f", "p"] then [] else declaredVars
        "typeset" -> declaredVars

        "local" -> concatMap getModifierParamString rest
        "readonly" ->
            if any (`elem` flags) ["f", "p"]
            then []
            else concatMap getModifierParamString rest
        "set" -> maybeToList $ do
            params <- getSetParams rest
            return (base, base, "@", DataString $ SourceFrom params)

        "printf" -> maybeToList $ getPrintfVariable rest

        "mapfile" -> maybeToList $ getMapfileArray base rest
        "readarray" -> maybeToList $ getMapfileArray base rest

        "DEFINE_boolean" -> maybeToList $ getFlagVariable rest
        "DEFINE_float" -> maybeToList $ getFlagVariable rest
        "DEFINE_integer" -> maybeToList $ getFlagVariable rest
        "DEFINE_string" -> maybeToList $ getFlagVariable rest

        _ -> []
  where
    flags = map snd $ getAllFlags base
    stripEquals s = drop 1 $ dropWhile (/= '=') s
    stripEqualsFrom (T_NormalWord id1 (T_Literal id2 s:rs)) =
        T_NormalWord id1 (T_Literal id2 (stripEquals s):rs)
    stripEqualsFrom (T_NormalWord id1 [T_DoubleQuoted id2 [T_Literal id3 s]]) =
        T_NormalWord id1 [T_DoubleQuoted id2 [T_Literal id3 (stripEquals s)]]
    stripEqualsFrom t = t

    declaredVars = concatMap (getModifierParam defaultType) rest
      where
        defaultType = if any (`elem` flags) ["a", "A"] then DataArray else DataString

    getLiteralOfDataType t d = do
        s <- getLiteralString t
        when ("-" `isPrefixOf` s) $ fail "argument"
        return (base, t, s, d)

    getLiteral t = getLiteralOfDataType t (DataString SourceExternal)

    getLiteralArray t = getLiteralOfDataType t (DataArray SourceExternal)

    getModifierParamString = getModifierParam DataString

    getModifierParam def t@(T_Assignment _ _ name _ value) =
        [(base, t, name, dataTypeFrom def value)]
    getModifierParam def t@T_NormalWord {} = maybeToList $ do
        name <- getLiteralString t
        guard $ isVariableName name
        return (base, t, name, def SourceDeclaration)
    getModifierParam _ _ = []

    letParamToLiteral token =
          if null var
            then []
            else [(base, token, var, DataString $ SourceFrom [stripEqualsFrom token])]
        where var = takeWhile isVariableChar $ dropWhile (`elem` "+-") $ concat $ oversimplify token

    getSetParams (t:_:rest) | getLiteralString t == Just "-o" = getSetParams rest
    getSetParams (t:rest) =
        let s = getLiteralString t in
            case s of
                Just "--"    -> return rest
                Just ('-':_) -> getSetParams rest
                _            -> return (t:fromMaybe [] (getSetParams rest))
    getSetParams [] = Nothing

    getPrintfVariable list = f $ map (\x -> (x, getLiteralString x)) list
      where
        f ((_, Just "-v") : (t, Just var) : _) = return (base, t, varName, varType $ SourceFrom list)
            where
                (varName, varType) = case elemIndex '[' var of
                    Just i -> (take i var, DataArray)
                    Nothing -> (var, DataString)
        f (_:rest) = f rest
        f [] = fail "not found"

    -- mapfile has some curious syntax allowing flags plus 0..n variable names
    -- where only the first non-option one is used if any.
    getMapfileArray base rest = parseArgs `mplus` fallback
      where
        parseArgs :: Maybe (Token, Token, String, DataType)
        parseArgs = do
            args <- getGnuOpts "d:n:O:s:u:C:c:t" base
            let names = map snd $ filter (\(x,y) -> null x) args
            if null names
                then
                    return (base, base, "MAPFILE", DataArray SourceExternal)
                else do
                    first <- listToMaybe names
                    name <- getLiteralString first
                    guard $ isVariableName name
                    return (base, first, name, DataArray SourceExternal)
        -- If arg parsing fails (due to bad or new flags), get the last variable name
        fallback :: Maybe (Token, Token, String, DataType)
        fallback = do
            (name, token) <- listToMaybe . mapMaybe f $ reverse rest
            return (base, token, name, DataArray SourceExternal)
        f arg = do
            name <- getLiteralString arg
            guard $ isVariableName name
            return (name, arg)

    -- get all the array variables used in read, e.g. read -a arr
    getReadArrayVariables args =
        map (getLiteralArray . snd)
            (filter (isArrayFlag . fst) (zip args (tail args)))

    isArrayFlag x = case getLiteralString x of
                       Just ('-':'-':_) -> False
                       Just ('-':str) -> 'a' `elem` str
                       _ -> False

    -- get the FLAGS_ variable created by a shflags DEFINE_ call
    getFlagVariable (n:v:_) = do
        name <- getLiteralString n
        return (base, n, "FLAGS_" ++ name, DataString $ SourceExternal)
    getFlagVariable _ = Nothing

getModifiedVariableCommand _ = []

getIndexReferences s = fromMaybe [] $ do
    match <- matchRegex re s
    index <- match !!! 0
    return $ matchAllStrings variableNameRegex index
  where
    re = mkRegex "(\\[.*\\])"

prop_getOffsetReferences1 = getOffsetReferences ":bar" == ["bar"]
prop_getOffsetReferences2 = getOffsetReferences ":bar:baz" == ["bar", "baz"]
prop_getOffsetReferences3 = getOffsetReferences "[foo]:bar" == ["bar"]
prop_getOffsetReferences4 = getOffsetReferences "[foo]:bar:baz" == ["bar", "baz"]
getOffsetReferences mods = fromMaybe [] $ do
-- if mods start with [, then drop until ]
    match <- matchRegex re mods
    offsets <- match !!! 1
    return $ matchAllStrings variableNameRegex offsets
  where
    re = mkRegex "^(\\[.+\\])? *:([^-=?+].*)"

getReferencedVariables parents t =
    case t of
<<<<<<< HEAD
        T_DollarBraced id _ l -> let str = concat $ oversimplify l in
            (t, t, getBracedReference str) :
=======
        T_DollarBraced id _ l -> let str = bracedString t in
            if isMinusZTest t
            then []
            else (t, t, getBracedReference str) :
>>>>>>> a82e606e
                map (\x -> (l, l, x)) (
                    getIndexReferences str
                    ++ getOffsetReferences (getBracedModifier str))
        TA_Variable id name _ ->
            if isArithmeticAssignment t
            then []
            else [(t, t, name)]
        T_Assignment id mode str _ word ->
            [(t, t, str) | mode == Append] ++ specialReferences str t word

        TC_Unary id _ "-v" token -> getIfReference t token
        TC_Unary id _ "-R" token -> getIfReference t token
        TC_Binary id DoubleBracket op lhs rhs ->
            if isDereferencing op
            then concatMap (getIfReference t) [lhs, rhs]
            else []

        T_BatsTest {} -> [ -- pretend @test references vars to avoid warnings
            (t, t, "lines"),
            (t, t, "status"),
            (t, t, "output")
            ]

        T_FdRedirect _ ('{':var) op -> -- {foo}>&- references and closes foo
            [(t, t, takeWhile (/= '}') var) | isClosingFileOp op]
        x -> getReferencedVariableCommand x
  where
    -- Try to reduce false positives for unused vars only referenced from evaluated vars
    specialReferences name base word =
        if name `elem` [
            "PS1", "PS2", "PS3", "PS4",
            "PROMPT_COMMAND"
          ]
        then
            map (\x -> (base, base, x)) $
                getVariablesFromLiteralToken word
        else []

    literalizer t = case t of
        T_Glob _ s -> return s    -- Also when parsed as globs
        _          -> []

    getIfReference context token = do
            str@(h:_) <- getLiteralStringExt literalizer token
            when (isDigit h) $ fail "is a number"
            return (context, token, getBracedReference str)

    isDereferencing = (`elem` ["-eq", "-ne", "-lt", "-le", "-gt", "-ge"])

    isArithmeticAssignment t = case getPath parents t of
        this: TA_Assignment _ "=" lhs _ :_ -> lhs == t
        _                                  -> False

    isMinusZTest t = case getPath parents t of
        _ : T_DoubleQuoted _ [_] : T_NormalWord _ [_] : TC_Unary _ SingleBracket "-z" _ : _ -> True
        _ -> False

dataTypeFrom defaultType v = (case v of T_Array {} -> DataArray; _ -> defaultType) $ SourceFrom [v]


--- Command specific checks

-- Compare a command to a string: t `isCommand` "sed" (also matches /usr/bin/sed)
isCommand token str = isCommandMatch token (\cmd -> cmd  == str || ('/' : str) `isSuffixOf` cmd)

-- Compare a command to a literal. Like above, but checks full path.
isUnqualifiedCommand token str = isCommandMatch token (== str)

isCommandMatch token matcher = maybe False
    matcher (getCommandName token)

-- Does this regex look like it was intended as a glob?
-- True:  *foo*
-- False: .*foo.*
isConfusedGlobRegex :: String -> Bool
isConfusedGlobRegex ('*':_) = True
isConfusedGlobRegex [x,'*'] | x `notElem` "\\." = True
isConfusedGlobRegex _       = False

isVariableStartChar x = x == '_' || isAsciiLower x || isAsciiUpper x
isVariableChar x = isVariableStartChar x || isDigit x
variableNameRegex = mkRegex "[_a-zA-Z][_a-zA-Z0-9]*"

prop_isVariableName1 = isVariableName "_fo123"
prop_isVariableName2 = not $ isVariableName "4"
prop_isVariableName3 = not $ isVariableName "test: "
isVariableName (x:r) = isVariableStartChar x && all isVariableChar r
isVariableName _     = False

getVariablesFromLiteralToken token =
    getVariablesFromLiteral (getLiteralStringDef " " token)

-- Try to get referenced variables from a literal string like "$foo"
-- Ignores tons of cases like arithmetic evaluation and array indices.
prop_getVariablesFromLiteral1 =
    getVariablesFromLiteral "$foo${bar//a/b}$BAZ" == ["foo", "bar", "BAZ"]
getVariablesFromLiteral string =
    map head $ matchAllSubgroups variableRegex string
  where
    variableRegex = mkRegex "\\$\\{?([A-Za-z0-9_]+)"

-- Get the variable name from an expansion like ${var:-foo}
prop_getBracedReference1 = getBracedReference "foo" == "foo"
prop_getBracedReference2 = getBracedReference "#foo" == "foo"
prop_getBracedReference3 = getBracedReference "#" == "#"
prop_getBracedReference4 = getBracedReference "##" == "#"
prop_getBracedReference5 = getBracedReference "#!" == "!"
prop_getBracedReference6 = getBracedReference "!#" == "#"
prop_getBracedReference7 = getBracedReference "!foo#?" == "foo"
prop_getBracedReference8 = getBracedReference "foo-bar" == "foo"
prop_getBracedReference9 = getBracedReference "foo:-bar" == "foo"
prop_getBracedReference10= getBracedReference "foo: -1" == "foo"
prop_getBracedReference11= getBracedReference "!os*" == ""
prop_getBracedReference12= getBracedReference "!os?bar**" == ""
prop_getBracedReference13= getBracedReference "foo[bar]" == "foo"
getBracedReference s = fromMaybe s $
    nameExpansion s `mplus` takeName noPrefix `mplus` getSpecial noPrefix `mplus` getSpecial s
  where
    noPrefix = dropPrefix s
    dropPrefix (c:rest) | c `elem` "!#" = rest
    dropPrefix cs = cs
    takeName s = do
        let name = takeWhile isVariableChar s
        guard . not $ null name
        return name
    getSpecial (c:_) | c `elem` "*@#?-$!" = return [c]
    getSpecial _ = fail "empty or not special"

    nameExpansion ('!':next:rest) = do -- e.g. ${!foo*bar*}
        guard $ isVariableChar next -- e.g. ${!@}
        first <- find (not . isVariableChar) rest
        guard $ first `elem` "*?"
        return ""
    nameExpansion _ = Nothing

prop_getBracedModifier1 = getBracedModifier "foo:bar:baz" == ":bar:baz"
prop_getBracedModifier2 = getBracedModifier "!var:-foo" == ":-foo"
prop_getBracedModifier3 = getBracedModifier "foo[bar]" == "[bar]"
getBracedModifier s = headOrDefault "" $ do
    let var = getBracedReference s
    a <- dropModifier s
    dropPrefix var a
  where
    dropPrefix [] t        = return t
    dropPrefix (a:b) (c:d) | a == c = dropPrefix b d
    dropPrefix _ _         = []

    dropModifier (c:rest) | c `elem` "#!" = [rest, c:rest]
    dropModifier x        = [x]

-- Useful generic functions.

-- Get element 0 or a default. Like `head` but safe.
headOrDefault _ (a:_) = a
headOrDefault def _   = def

--- Get element n of a list, or Nothing. Like `!!` but safe.
(!!!) list i =
    case drop i list of
        []    -> Nothing
        (r:_) -> Just r

-- Run a command if the shell is in the given list
whenShell l c = do
    params <- ask
    when (shellType params `elem` l ) c


filterByAnnotation asSpec params =
    filter (not . shouldIgnore)
  where
    token = asScript asSpec
    shouldIgnore note =
        any (shouldIgnoreFor (getCode note)) $
            getPath parents (T_Bang $ tcId note)
    shouldIgnoreFor _ T_Include {} = not $ asCheckSourced asSpec
    shouldIgnoreFor code t = isAnnotationIgnoringCode code t
    parents = parentMap params
    getCode = cCode . tcComment

shouldIgnoreCode params code t =
    any (isAnnotationIgnoringCode code) $
        getPath (parentMap params) t

-- Is this a ${#anything}, to get string length or array count?
isCountingReference (T_DollarBraced id _ token) =
    case concat $ oversimplify token of
        '#':_ -> True
        _     -> False
isCountingReference _ = False

-- FIXME: doesn't handle ${a:+$var} vs ${a:+"$var"}
isQuotedAlternativeReference t =
    case t of
        T_DollarBraced _ _ l ->
            getBracedModifier (concat $ oversimplify l) `matches` re
        _ -> False
  where
    re = mkRegex "(^|\\]):?\\+"

supportsArrays Bash = True
supportsArrays Ksh = True
supportsArrays _ = False

-- Returns true if the shell is Bash or Ksh (sorry for the name, Ksh)
isBashLike :: Parameters -> Bool
isBashLike params =
    case shellType params of
        Bash -> True
        Ksh -> True
        Dash -> False
        Sh -> False

return []
runTests =  $( [| $(forAllProperties) (quickCheckWithResult (stdArgs { maxSuccess = 1 }) ) |])<|MERGE_RESOLUTION|>--- conflicted
+++ resolved
@@ -499,16 +499,11 @@
             guard . not . null $ str
             return (t, token, str, DataString SourceChecked)
 
-<<<<<<< HEAD
-        T_DollarBraced _ _ l -> do
+        TC_Unary _ _ "-n" (T_NormalWord _ [T_DoubleQuoted _ [db@(T_DollarBraced _ _ l)]]) ->
+            [(t, t, getBracedReference (concat $ oversimplify l), DataString SourceChecked)]
+
+        T_DollarBraced _ _ l -> maybeToList $ do
             let string = concat $ oversimplify l
-=======
-        TC_Unary _ _ "-n" (T_NormalWord _ [T_DoubleQuoted _ [db@(T_DollarBraced _ _ _)]]) ->
-            [(t, t, getBracedReference (bracedString db), DataString SourceChecked)]
-
-        T_DollarBraced _ _ l -> maybeToList $ do
-            let string = bracedString t
->>>>>>> a82e606e
             let modifier = getBracedModifier string
             guard $ any (`isPrefixOf` modifier) ["=", ":="]
             return (t, t, getBracedReference string, DataString $ SourceFrom [l])
@@ -730,15 +725,10 @@
 
 getReferencedVariables parents t =
     case t of
-<<<<<<< HEAD
         T_DollarBraced id _ l -> let str = concat $ oversimplify l in
-            (t, t, getBracedReference str) :
-=======
-        T_DollarBraced id _ l -> let str = bracedString t in
             if isMinusZTest t
             then []
             else (t, t, getBracedReference str) :
->>>>>>> a82e606e
                 map (\x -> (l, l, x)) (
                     getIndexReferences str
                     ++ getOffsetReferences (getBracedModifier str))
