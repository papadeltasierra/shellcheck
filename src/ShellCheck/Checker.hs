{-
    Copyright 2012-2015 Vidar Holen

    This file is part of ShellCheck.
    https://www.shellcheck.net

    ShellCheck is free software: you can redistribute it and/or modify
    it under the terms of the GNU General Public License as published by
    the Free Software Foundation, either version 3 of the License, or
    (at your option) any later version.

    ShellCheck is distributed in the hope that it will be useful,
    but WITHOUT ANY WARRANTY; without even the implied warranty of
    MERCHANTABILITY or FITNESS FOR A PARTICULAR PURPOSE.  See the
    GNU General Public License for more details.

    You should have received a copy of the GNU General Public License
    along with this program.  If not, see <https://www.gnu.org/licenses/>.
-}
{-# LANGUAGE TemplateHaskell #-}
module ShellCheck.Checker (checkScript, ShellCheck.Checker.runTests) where

import ShellCheck.Interface
import ShellCheck.Parser
import ShellCheck.Analyzer

import Data.Either
import Data.Functor
import Data.List
import Data.Maybe
import Data.Ord
import Control.Monad.Identity
import qualified Data.Map as Map
import qualified System.IO
import Prelude hiding (readFile)
import Control.Monad

import Test.QuickCheck.All

tokenToPosition startMap t = fromMaybe fail $ do
    span <- Map.lookup (tcId t) startMap
    return $ newPositionedComment {
        pcStartPos = fst span,
        pcEndPos = snd span,
        pcComment = tcComment t
    }
  where
    fail = error "Internal shellcheck error: id doesn't exist. Please report!"

checkScript :: Monad m => SystemInterface m -> CheckSpec -> m CheckResult
checkScript sys spec = do
    results <- checkScript (csScript spec)
    return emptyCheckResult {
        crFilename = csFilename spec,
        crComments = results
    }
  where
    checkScript contents = do
        result <- parseScript sys newParseSpec {
            psFilename = csFilename spec,
            psScript = contents,
            psCheckSourced = csCheckSourced spec,
            psShellTypeOverride = csShellTypeOverride spec
        }
        let parseMessages = prComments result
        let analysisMessages =
                fromMaybe [] $
                    (arComments . analyzeScript . analysisSpec)
                        <$> prRoot result
        let translator = tokenToPosition (prTokenPositions result)
        return . nub . sortMessages . filter shouldInclude $
            (parseMessages ++ map translator analysisMessages)

<<<<<<< HEAD
    shouldInclude (PositionedComment _ _ (Comment severity code _)) =
        severity <= csMinSeverity spec &&
=======
    shouldInclude pc =
        let code = cCode (pcComment pc) in
>>>>>>> c8e07973
        code `notElem` csExcludedWarnings spec

    sortMessages = sortBy (comparing order)
    order pc =
        let pos = pcStartPos pc
            comment = pcComment pc in
        (posFile pos,
         posLine pos,
         posColumn pos,
         cSeverity comment,
         cCode comment,
         cMessage comment)
    getPosition = pcStartPos

    analysisSpec root =
        as {
            asScript = root,
            asShellType = csShellTypeOverride spec,
            asCheckSourced = csCheckSourced spec,
            asExecutionMode = Executed
         } where as = newAnalysisSpec root

getErrors sys spec =
    sort . map getCode . crComments $
        runIdentity (checkScript sys spec)
  where
    getCode = cCode . pcComment

check = checkWithIncludes []

checkWithSpec includes =
    getErrors (mockedSystemInterface includes)

checkWithIncludes includes src =
    checkWithSpec includes emptyCheckSpec {
        csScript = src,
        csExcludedWarnings = [2148]
    }

checkRecursive includes src =
    checkWithSpec includes emptyCheckSpec {
        csScript = src,
        csExcludedWarnings = [2148],
        csCheckSourced = True
    }

prop_findsParseIssue = check "echo \"$12\"" == [1037]

prop_commentDisablesParseIssue1 =
    null $ check "#shellcheck disable=SC1037\necho \"$12\""
prop_commentDisablesParseIssue2 =
    null $ check "#shellcheck disable=SC1037\n#lol\necho \"$12\""

prop_findsAnalysisIssue =
    check "echo $1" == [2086]
prop_commentDisablesAnalysisIssue1 =
    null $ check "#shellcheck disable=SC2086\necho $1"
prop_commentDisablesAnalysisIssue2 =
    null $ check "#shellcheck disable=SC2086\n#lol\necho $1"

prop_optionDisablesIssue1 =
    null $ getErrors
                (mockedSystemInterface [])
                emptyCheckSpec {
                    csScript = "echo $1",
                    csExcludedWarnings = [2148, 2086]
                }

prop_optionDisablesIssue2 =
    null $ getErrors
                (mockedSystemInterface [])
                emptyCheckSpec {
                    csScript = "echo \"$10\"",
                    csExcludedWarnings = [2148, 1037]
                }

prop_wontParseBadShell =
    [1071] == check "#!/usr/bin/python\ntrue $1\n"

prop_optionDisablesBadShebang =
    null $ getErrors
                (mockedSystemInterface [])
                emptyCheckSpec {
                    csScript = "#!/usr/bin/python\ntrue\n",
                    csShellTypeOverride = Just Sh
                }

prop_annotationDisablesBadShebang =
    [] == check "#!/usr/bin/python\n# shellcheck shell=sh\ntrue\n"


prop_canParseDevNull =
    [] == check "source /dev/null"

prop_failsWhenNotSourcing =
    [1091, 2154] == check "source lol; echo \"$bar\""

prop_worksWhenSourcing =
    null $ checkWithIncludes [("lib", "bar=1")] "source lib; echo \"$bar\""

prop_worksWhenDotting =
    null $ checkWithIncludes [("lib", "bar=1")] ". lib; echo \"$bar\""

prop_noInfiniteSourcing =
    [] == checkWithIncludes  [("lib", "source lib")] "source lib"

prop_canSourceBadSyntax =
    [1094, 2086] == checkWithIncludes [("lib", "for f; do")] "source lib; echo $1"

prop_cantSourceDynamic =
    [1090] == checkWithIncludes [("lib", "")] ". \"$1\""

prop_cantSourceDynamic2 =
    [1090] == checkWithIncludes [("lib", "")] "source ~/foo"

prop_canSourceDynamicWhenRedirected =
    null $ checkWithIncludes [("lib", "")] "#shellcheck source=lib\n. \"$1\""

prop_recursiveAnalysis =
    [2086] == checkRecursive [("lib", "echo $1")] "source lib"

prop_recursiveParsing =
    [1037] == checkRecursive [("lib", "echo \"$10\"")] "source lib"

prop_sourceDirectiveDoesntFollowFile =
    null $ checkWithIncludes
                [("foo", "source bar"), ("bar", "baz=3")]
                "#shellcheck source=foo\n. \"$1\"; echo \"$baz\""

prop_filewideAnnotationBase = [2086] == check "#!/bin/sh\necho $1"
prop_filewideAnnotation1 = null $
    check "#!/bin/sh\n# shellcheck disable=2086\necho $1"
prop_filewideAnnotation2 = null $
    check "#!/bin/sh\n# shellcheck disable=2086\ntrue\necho $1"
prop_filewideAnnotation3 = null $
    check "#!/bin/sh\n#unrelated\n# shellcheck disable=2086\ntrue\necho $1"
prop_filewideAnnotation4 = null $
    check "#!/bin/sh\n# shellcheck disable=2086\n#unrelated\ntrue\necho $1"
prop_filewideAnnotation5 = null $
    check "#!/bin/sh\n\n\n\n#shellcheck disable=2086\ntrue\necho $1"
prop_filewideAnnotation6 = null $
    check "#shellcheck shell=sh\n#unrelated\n#shellcheck disable=2086\ntrue\necho $1"
prop_filewideAnnotation7 = null $
    check "#!/bin/sh\n# shellcheck disable=2086\n#unrelated\ntrue\necho $1"

prop_filewideAnnotationBase2 = [2086, 2181] == check "true\n[ $? == 0 ] && echo $1"
prop_filewideAnnotation8 = null $
    check "# Disable $? warning\n#shellcheck disable=SC2181\n# Disable quoting warning\n#shellcheck disable=2086\ntrue\n[ $? == 0 ] && echo $1"

prop_sourcePartOfOriginalScript = -- #1181: -x disabled posix warning for 'source'
    2039 `elem` checkWithIncludes [("./saywhat.sh", "echo foo")] "#!/bin/sh\nsource ./saywhat.sh"

return []
runTests = $quickCheckAll<|MERGE_RESOLUTION|>--- conflicted
+++ resolved
@@ -71,14 +71,12 @@
         return . nub . sortMessages . filter shouldInclude $
             (parseMessages ++ map translator analysisMessages)
 
-<<<<<<< HEAD
-    shouldInclude (PositionedComment _ _ (Comment severity code _)) =
-        severity <= csMinSeverity spec &&
-=======
     shouldInclude pc =
-        let code = cCode (pcComment pc) in
->>>>>>> c8e07973
-        code `notElem` csExcludedWarnings spec
+        let code     = cCode (pcComment pc)
+            severity = cSeverity (pcComment pc)
+        in
+            code `notElem` csExcludedWarnings spec &&
+            severity <= csMinSeverity spec
 
     sortMessages = sortBy (comparing order)
     order pc =
