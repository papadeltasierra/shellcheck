{-
    Copyright 2012-2016 Vidar Holen

    This file is part of ShellCheck.
    https://www.shellcheck.net

    ShellCheck is free software: you can redistribute it and/or modify
    it under the terms of the GNU General Public License as published by
    the Free Software Foundation, either version 3 of the License, or
    (at your option) any later version.

    ShellCheck is distributed in the hope that it will be useful,
    but WITHOUT ANY WARRANTY; without even the implied warranty of
    MERCHANTABILITY or FITNESS FOR A PARTICULAR PURPOSE.  See the
    GNU General Public License for more details.

    You should have received a copy of the GNU General Public License
    along with this program.  If not, see <https://www.gnu.org/licenses/>.
-}
{-# LANGUAGE TemplateHaskell #-}
{-# LANGUAGE FlexibleContexts #-}
module ShellCheck.Checks.ShellSupport (checker , ShellCheck.Checks.ShellSupport.runTests) where

import ShellCheck.AST
import ShellCheck.ASTLib
import ShellCheck.AnalyzerLib
import ShellCheck.Interface
import ShellCheck.Regex

import Control.Monad
import Control.Monad.RWS
import Data.Char
import Data.List
import Data.Maybe
import qualified Data.Map as Map
import Test.QuickCheck.All (forAllProperties)
import Test.QuickCheck.Test (quickCheckWithResult, stdArgs, maxSuccess)

data ForShell = ForShell [Shell] (Token -> Analysis)

getChecker params list = Checker {
        perScript = nullCheck,
        perToken = foldl composeAnalyzers nullCheck $ mapMaybe include list
    }
  where
    shell = shellType params
    include (ForShell list a) = do
        guard $ shell `elem` list
        return a

checker params = getChecker params checks

checks = [
    checkForDecimals
    ,checkBashisms
    ,checkEchoSed
    ,checkBraceExpansionVars
    ,checkMultiDimensionalArrays
    ,checkPS1Assignments
    ]

testChecker (ForShell _ t) =
    Checker {
        perScript = nullCheck,
        perToken = t
    }
verify c s = producesComments (testChecker c) s == Just True
verifyNot c s = producesComments (testChecker c) s == Just False

prop_checkForDecimals1 = verify checkForDecimals "((3.14*c))"
prop_checkForDecimals2 = verify checkForDecimals "foo[1.2]=bar"
prop_checkForDecimals3 = verifyNot checkForDecimals "declare -A foo; foo[1.2]=bar"
checkForDecimals = ForShell [Sh, Dash, Bash] f
  where
    f t@(TA_Expansion id _) = potentially $ do
        str <- getLiteralString t
        first <- str !!! 0
        guard $ isDigit first && '.' `elem` str
        return $ err id 2079 "(( )) doesn't support decimals. Use bc or awk."
    f _ = return ()


prop_checkBashisms = verify checkBashisms "while read a; do :; done < <(a)"
prop_checkBashisms2 = verify checkBashisms "[ foo -nt bar ]"
prop_checkBashisms3 = verify checkBashisms "echo $((i++))"
prop_checkBashisms4 = verify checkBashisms "rm !(*.hs)"
prop_checkBashisms5 = verify checkBashisms "source file"
prop_checkBashisms6 = verify checkBashisms "[ \"$a\" == 42 ]"
prop_checkBashisms7 = verify checkBashisms "echo ${var[1]}"
prop_checkBashisms8 = verify checkBashisms "echo ${!var[@]}"
prop_checkBashisms9 = verify checkBashisms "echo ${!var*}"
prop_checkBashisms10= verify checkBashisms "echo ${var:4:12}"
prop_checkBashisms11= verifyNot checkBashisms "echo ${var:-4}"
prop_checkBashisms12= verify checkBashisms "echo ${var//foo/bar}"
prop_checkBashisms13= verify checkBashisms "exec -c env"
prop_checkBashisms14= verify checkBashisms "echo -n \"Foo: \""
prop_checkBashisms15= verify checkBashisms "let n++"
prop_checkBashisms16= verify checkBashisms "echo $RANDOM"
prop_checkBashisms17= verify checkBashisms "echo $((RANDOM%6+1))"
prop_checkBashisms18= verify checkBashisms "foo &> /dev/null"
prop_checkBashisms19= verify checkBashisms "foo > file*.txt"
prop_checkBashisms20= verify checkBashisms "read -ra foo"
prop_checkBashisms21= verify checkBashisms "[ -a foo ]"
prop_checkBashisms22= verifyNot checkBashisms "[ foo -a bar ]"
prop_checkBashisms23= verify checkBashisms "trap mything ERR INT"
prop_checkBashisms24= verifyNot checkBashisms "trap mything INT TERM"
prop_checkBashisms25= verify checkBashisms "cat < /dev/tcp/host/123"
prop_checkBashisms26= verify checkBashisms "trap mything ERR SIGTERM"
prop_checkBashisms27= verify checkBashisms "echo *[^0-9]*"
prop_checkBashisms28= verify checkBashisms "exec {n}>&2"
prop_checkBashisms29= verify checkBashisms "echo ${!var}"
prop_checkBashisms30= verify checkBashisms "printf -v '%s' \"$1\""
prop_checkBashisms31= verify checkBashisms "printf '%q' \"$1\""
prop_checkBashisms32= verifyNot checkBashisms "#!/bin/dash\n[ foo -nt bar ]"
prop_checkBashisms33= verify checkBashisms "#!/bin/sh\necho -n foo"
prop_checkBashisms34= verifyNot checkBashisms "#!/bin/dash\necho -n foo"
prop_checkBashisms35= verifyNot checkBashisms "#!/bin/dash\nlocal foo"
prop_checkBashisms36= verifyNot checkBashisms "#!/bin/dash\nread -p foo -r bar"
prop_checkBashisms37= verifyNot checkBashisms "HOSTNAME=foo; echo $HOSTNAME"
prop_checkBashisms38= verify checkBashisms "RANDOM=9; echo $RANDOM"
prop_checkBashisms39= verify checkBashisms "foo-bar() { true; }"
prop_checkBashisms40= verify checkBashisms "echo $(<file)"
prop_checkBashisms41= verify checkBashisms "echo `<file`"
prop_checkBashisms42= verify checkBashisms "trap foo int"
prop_checkBashisms43= verify checkBashisms "trap foo sigint"
prop_checkBashisms44= verifyNot checkBashisms "#!/bin/dash\ntrap foo int"
prop_checkBashisms45= verifyNot checkBashisms "#!/bin/dash\ntrap foo INT"
prop_checkBashisms46= verify checkBashisms "#!/bin/dash\ntrap foo SIGINT"
prop_checkBashisms47= verify checkBashisms "#!/bin/dash\necho foo 42>/dev/null"
prop_checkBashisms48= verifyNot checkBashisms "#!/bin/sh\necho $LINENO"
prop_checkBashisms49= verify checkBashisms "#!/bin/dash\necho $MACHTYPE"
prop_checkBashisms50= verify checkBashisms "#!/bin/sh\ncmd >& file"
prop_checkBashisms51= verifyNot checkBashisms "#!/bin/sh\ncmd 2>&1"
prop_checkBashisms52= verifyNot checkBashisms "#!/bin/sh\ncmd >&2"
prop_checkBashisms53= verifyNot checkBashisms "#!/bin/sh\nprintf -- -f\n"
prop_checkBashisms54= verify checkBashisms "#!/bin/sh\nfoo+=bar"
prop_checkBashisms55= verify checkBashisms "#!/bin/sh\necho ${@%foo}"
prop_checkBashisms56= verifyNot checkBashisms "#!/bin/sh\necho ${##}"
prop_checkBashisms57= verifyNot checkBashisms "#!/bin/dash\nulimit -c 0"
prop_checkBashisms58= verify checkBashisms "#!/bin/sh\nulimit -c 0"
prop_checkBashisms59 = verify checkBashisms "#!/bin/sh\njobs -s"
prop_checkBashisms60 = verifyNot checkBashisms "#!/bin/sh\njobs -p"
prop_checkBashisms61 = verifyNot checkBashisms "#!/bin/sh\njobs -lp"
prop_checkBashisms62 = verify checkBashisms "#!/bin/sh\nexport -f foo"
prop_checkBashisms63 = verifyNot checkBashisms "#!/bin/sh\nexport -p"
prop_checkBashisms64 = verify checkBashisms "#!/bin/sh\nreadonly -a"
prop_checkBashisms65 = verifyNot checkBashisms "#!/bin/sh\nreadonly -p"
prop_checkBashisms66 = verifyNot checkBashisms "#!/bin/sh\ncd -P ."
prop_checkBashisms67 = verify checkBashisms "#!/bin/sh\ncd -P -e ."
prop_checkBashisms68 = verify checkBashisms "#!/bin/sh\numask -p"
prop_checkBashisms69 = verifyNot checkBashisms "#!/bin/sh\numask -S"
prop_checkBashisms70 = verify checkBashisms "#!/bin/sh\ntrap -l"
prop_checkBashisms71 = verify checkBashisms "#!/bin/sh\ntype -a ls"
prop_checkBashisms72 = verifyNot checkBashisms "#!/bin/sh\ntype ls"
<<<<<<< HEAD
prop_checkBashisms73 = verify checkBashisms "#!/bin/sh\nunset -n namevar"
prop_checkBashisms74 = verifyNot checkBashisms "#!/bin/sh\nunset -f namevar"
=======
prop_checkBashisms73 = verifyNot checkBashisms "#!/bin/sh\necho \"-n foo\""
prop_checkBashisms74 = verifyNot checkBashisms "#!/bin/sh\necho \"-ne foo\""
prop_checkBashisms75 = verifyNot checkBashisms "#!/bin/sh\necho -Q foo"
prop_checkBashisms76 = verify checkBashisms "#!/bin/sh\necho -ne foo"
>>>>>>> 112a7d8b
checkBashisms = ForShell [Sh, Dash] $ \t -> do
    params <- ask
    kludge params t
 where
  -- This code was copy-pasted from Analytics where params was a variable
  kludge params = bashism
   where
    isDash = shellType params == Dash
    warnMsg id s =
        if isDash
        then warn id 2169 $ "In dash, " ++ s ++ " not supported."
        else warn id 2039 $ "In POSIX sh, " ++ s ++ " undefined."

    bashism (T_ProcSub id _ _) = warnMsg id "process substitution is"
    bashism (T_Extglob id _ _) = warnMsg id "extglob is"
    bashism (T_DollarSingleQuoted id _) = warnMsg id "$'..' is"
    bashism (T_DollarDoubleQuoted id _) = warnMsg id "$\"..\" is"
    bashism (T_ForArithmetic id _ _ _ _) = warnMsg id "arithmetic for loops are"
    bashism (T_Arithmetic id _) = warnMsg id "standalone ((..)) is"
    bashism (T_DollarBracket id _) = warnMsg id "$[..] in place of $((..)) is"
    bashism (T_SelectIn id _ _ _) = warnMsg id "select loops are"
    bashism (T_BraceExpansion id _) = warnMsg id "brace expansion is"
    bashism (T_Condition id DoubleBracket _) = warnMsg id "[[ ]] is"
    bashism (T_HereString id _) = warnMsg id "here-strings are"
    bashism (TC_Binary id SingleBracket op _ _)
        | op `elem` [ "<", ">", "\\<", "\\>", "<=", ">=", "\\<=", "\\>="] =
            unless isDash $ warnMsg id $ "lexicographical " ++ op ++ " is"
    bashism (TC_Binary id SingleBracket op _ _)
        | op `elem` [ "-nt", "-ef" ] =
            unless isDash $ warnMsg id $ op ++ " is"
    bashism (TC_Binary id SingleBracket "==" _ _) =
            warnMsg id "== in place of = is"
    bashism (TC_Binary id SingleBracket "=~" _ _) =
            warnMsg id "=~ regex matching is"
    bashism (TC_Unary id _ "-a" _) =
            warnMsg id "unary -a in place of -e is"
    bashism (TA_Unary id op _)
        | op `elem` [ "|++", "|--", "++|", "--|"] =
            warnMsg id $ filter (/= '|') op ++ " is"
    bashism (TA_Binary id "**" _ _) = warnMsg id "exponentials are"
    bashism (T_FdRedirect id "&" (T_IoFile _ (T_Greater _) _)) = warnMsg id "&> is"
    bashism (T_FdRedirect id "" (T_IoFile _ (T_GREATAND _) _)) = warnMsg id ">& is"
    bashism (T_FdRedirect id ('{':_) _) = warnMsg id "named file descriptors are"
    bashism (T_FdRedirect id num _)
        | all isDigit num && length num > 1 = warnMsg id "FDs outside 0-9 are"
    bashism (T_Assignment id Append _ _ _) =
        warnMsg id "+= is"
    bashism (T_IoFile id _ word) | isNetworked =
            warnMsg id "/dev/{tcp,udp} is"
        where
            file = onlyLiteralString word
            isNetworked = any (`isPrefixOf` file) ["/dev/tcp", "/dev/udp"]
    bashism (T_Glob id str) | "[^" `isInfixOf` str =
            warnMsg id "^ in place of ! in glob bracket expressions is"

    bashism t@(TA_Variable id str _) | isBashVariable str =
        warnMsg id $ str ++ " is"

    bashism t@(T_DollarBraced id token) = do
        mapM_ check expansion
        when (isBashVariable var) $
                    warnMsg id $ var ++ " is"
      where
        str = bracedString t
        var = getBracedReference str
        check (regex, feature) =
            when (isJust $ matchRegex regex str) $ warnMsg id feature

    bashism t@(T_Pipe id "|&") =
        warnMsg id "|& in place of 2>&1 | is"
    bashism (T_Array id _) =
        warnMsg id "arrays are"
    bashism (T_IoFile id _ t) | isGlob t =
        warnMsg id "redirecting to/from globs is"
    bashism (T_CoProc id _ _) =
        warnMsg id "coproc is"

    bashism (T_Function id _ _ str _) | not (isVariableName str) =
        warnMsg id "naming functions outside [a-zA-Z_][a-zA-Z0-9_]* is"

    bashism (T_DollarExpansion id [x]) | isOnlyRedirection x =
        warnMsg id "$(<file) to read files is"
    bashism (T_Backticked id [x]) | isOnlyRedirection x =
        warnMsg id "`<file` to read files is"

    bashism t@(T_SimpleCommand _ _ (cmd:arg:_))
        | t `isCommand` "echo" && argString `matches` flagRegex =
            if isDash
            then
                when (argString /= "-n") $
                    warnMsg (getId arg) "echo flags besides -n"
            else
                warnMsg (getId arg) "echo flags are"
      where
          argString = concat $ oversimplify arg
          flagRegex = mkRegex "^-[eEsn]+$"

    bashism t@(T_SimpleCommand _ _ (cmd:arg:_))
        | t `isCommand` "exec" && "-" `isPrefixOf` concat (oversimplify arg) =
            warnMsg (getId arg) "exec flags are"
    bashism t@(T_SimpleCommand id _ _)
        | t `isCommand` "let" = warnMsg id "'let' is"

    bashism t@(T_SimpleCommand id _ (cmd:rest)) =
        let name = fromMaybe "" $ getCommandName t
            flags = getLeadingFlags t
        in do
            when (name `elem` unsupportedCommands) $
                warnMsg id $ "'" ++ name ++ "' is"
            potentially $ do
                allowed' <- Map.lookup name allowedFlags
                allowed <- allowed'
                (word, flag) <- listToMaybe $
                    filter (\x -> (not . null . snd $ x) && snd x `notElem` allowed) flags
                return . warnMsg (getId word) $ name ++ " -" ++ flag ++ " is"

            when (name == "source") $ warnMsg id "'source' in place of '.' is"
            when (name == "trap") $
                let
                    check token = potentially $ do
                        str <- getLiteralString token
                        let upper = map toUpper str
                        return $ do
                            when (upper `elem` ["ERR", "DEBUG", "RETURN"]) $
                                warnMsg (getId token) $ "trapping " ++ str ++ " is"
                            when ("SIG" `isPrefixOf` upper) $
                                warnMsg (getId token)
                                    "prefixing signal names with 'SIG' is"
                            when (not isDash && upper /= str) $
                                warnMsg (getId token)
                                    "using lower/mixed case for signal names is"
                in
                    mapM_ check (drop 1 rest)

            when (name == "printf") $ potentially $ do
                format <- rest !!! 0  -- flags are covered by allowedFlags
                let literal = onlyLiteralString format
                guard $ "%q" `isInfixOf` literal
                return $ warnMsg (getId format) "printf %q is"
      where
        unsupportedCommands = [
            "let", "caller", "builtin", "complete", "compgen", "declare", "dirs", "disown",
            "enable", "mapfile", "readarray", "pushd", "popd", "shopt", "suspend",
            "typeset"
            ] ++ if not isDash then ["local"] else []
        allowedFlags = Map.fromList [
            ("cd", Just ["L", "P"]),
            ("exec", Just []),
            ("export", Just ["p"]),
            ("jobs", Just ["l", "p"]),
            ("printf", Just []),
            ("read", Just $ if isDash then ["r", "p"] else ["r"]),
            ("readonly", Just ["p"]),
            ("trap", Just []),
            ("type", Just []),
            ("ulimit", if isDash then Nothing else Just ["f"]),
            ("umask", Just ["S"]),
            ("unset", Just ["f", "v"])
            ]
    bashism t@(T_SourceCommand id src _) =
        let name = fromMaybe "" $ getCommandName src
        in when (name == "source") $ warnMsg id "'source' in place of '.' is"
    bashism _ = return ()

    varChars="_0-9a-zA-Z"
    expansion = let re = mkRegex in [
        (re $ "^![" ++ varChars ++ "]", "indirect expansion is"),
        (re $ "^[" ++ varChars ++ "]+\\[.*\\]$", "array references are"),
        (re $ "^![" ++ varChars ++ "]+\\[[*@]]$", "array key expansion is"),
        (re $ "^![" ++ varChars ++ "]+[*@]$", "name matching prefixes are"),
        (re $ "^[" ++ varChars ++ "*@]+:[^-=?+]", "string indexing is"),
        (re $ "^([*@][%#]|#[@*])", "string operations on $@/$* are"),
        (re $ "^[" ++ varChars ++ "*@]+(\\[.*\\])?/", "string replacement is")
        ]
    bashVars = [
        "OSTYPE", "MACHTYPE", "HOSTTYPE", "HOSTNAME",
        "DIRSTACK", "EUID", "UID", "SHLVL", "PIPESTATUS", "SHELLOPTS"
        ]
    bashDynamicVars = [ "RANDOM", "SECONDS" ]
    dashVars = [ ]
    isBashVariable var =
        (var `elem` bashDynamicVars
            || var `elem` bashVars && not (isAssigned var))
        && not (isDash && var `elem` dashVars)
    isAssigned var = any f (variableFlow params)
      where
        f x = case x of
                Assignment (_, _, name, _) -> name == var
                _ -> False

prop_checkEchoSed1 = verify checkEchoSed "FOO=$(echo \"$cow\" | sed 's/foo/bar/g')"
prop_checkEchoSed1b= verify checkEchoSed "FOO=$(sed 's/foo/bar/g' <<< \"$cow\")"
prop_checkEchoSed2 = verify checkEchoSed "rm $(echo $cow | sed -e 's,foo,bar,')"
prop_checkEchoSed2b= verify checkEchoSed "rm $(sed -e 's,foo,bar,' <<< $cow)"
checkEchoSed = ForShell [Bash, Ksh] f
  where
    f (T_Redirecting id lefts r) =
        when (any redirectHereString lefts) $
            checkSed id rcmd
      where
        redirectHereString :: Token -> Bool
        redirectHereString t = case t of
            (T_FdRedirect _ _ T_HereString{}) -> True
            _                                 -> False
        rcmd = oversimplify r

    f (T_Pipeline id _ [a, b]) =
        when (acmd == ["echo", "${VAR}"]) $
            checkSed id bcmd
      where
        acmd = oversimplify a
        bcmd = oversimplify b

    f _ = return ()

    checkSed id ["sed", v]       = checkIn id v
    checkSed id ["sed", "-e", v] = checkIn id v
    checkSed _ _                 = return ()

    -- This should have used backreferences, but TDFA doesn't support them
    sedRe = mkRegex "^s(.)([^\n]*)g?$"
    isSimpleSed s = fromMaybe False $ do
        [first,rest] <- matchRegex sedRe s
        let delimiters = filter (== head first) rest
        guard $ length delimiters == 2
        return True
    checkIn id s =
        when (isSimpleSed s) $
            style id 2001 "See if you can use ${variable//search/replace} instead."


prop_checkBraceExpansionVars1 = verify checkBraceExpansionVars "echo {1..$n}"
prop_checkBraceExpansionVars2 = verifyNot checkBraceExpansionVars "echo {1,3,$n}"
prop_checkBraceExpansionVars3 = verify checkBraceExpansionVars "eval echo DSC{0001..$n}.jpg"
prop_checkBraceExpansionVars4 = verify checkBraceExpansionVars "echo {$i..100}"
checkBraceExpansionVars = ForShell [Bash] f
  where
    f t@(T_BraceExpansion id list) = mapM_ check list
      where
        check element =
            when (any (`isInfixOf` toString element) ["$..", "..$"]) $ do
                c <- isEvaled element
                if c
                    then style id 2175 "Quote this invalid brace expansion since it should be passed literally to eval."
                    else warn id 2051 "Bash doesn't support variables in brace range expansions."
    f _ = return ()

    literalExt t =
        case t of
            T_DollarBraced {} -> return "$"
            T_DollarExpansion {} -> return "$"
            T_DollarArithmetic {} -> return "$"
            otherwise -> return "-"
    toString t = fromJust $ getLiteralStringExt literalExt t
    isEvaled t = do
        cmd <- getClosestCommandM t
        return $ isJust cmd && fromJust cmd `isUnqualifiedCommand` "eval"


prop_checkMultiDimensionalArrays1 = verify checkMultiDimensionalArrays "foo[a][b]=3"
prop_checkMultiDimensionalArrays2 = verifyNot checkMultiDimensionalArrays "foo[a]=3"
prop_checkMultiDimensionalArrays3 = verify checkMultiDimensionalArrays "foo=( [a][b]=c )"
prop_checkMultiDimensionalArrays4 = verifyNot checkMultiDimensionalArrays "foo=( [a]=c )"
prop_checkMultiDimensionalArrays5 = verify checkMultiDimensionalArrays "echo ${foo[bar][baz]}"
prop_checkMultiDimensionalArrays6 = verifyNot checkMultiDimensionalArrays "echo ${foo[bar]}"
checkMultiDimensionalArrays = ForShell [Bash] f
  where
    f token =
        case token of
            T_Assignment _ _ name (first:second:_) _ -> about second
            T_IndexedElement _ (first:second:_) _ -> about second
            T_DollarBraced {} ->
                when (isMultiDim token) $ about token
            _ -> return ()
    about t = warn (getId t) 2180 "Bash does not support multidimensional arrays. Use 1D or associative arrays."

    re = mkRegex "^\\[.*\\]\\[.*\\]"  -- Fixme, this matches ${foo:- [][]} and such as well
    isMultiDim t = getBracedModifier (bracedString t) `matches` re

prop_checkPS11 = verify checkPS1Assignments "PS1='\\033[1;35m\\$ '"
prop_checkPS11a= verify checkPS1Assignments "export PS1='\\033[1;35m\\$ '"
prop_checkPSf2 = verify checkPS1Assignments "PS1='\\h \\e[0m\\$ '"
prop_checkPS13 = verify checkPS1Assignments "PS1=$'\\x1b[c '"
prop_checkPS14 = verify checkPS1Assignments "PS1=$'\\e[3m; '"
prop_checkPS14a= verify checkPS1Assignments "export PS1=$'\\e[3m; '"
prop_checkPS15 = verifyNot checkPS1Assignments "PS1='\\[\\033[1;35m\\]\\$ '"
prop_checkPS16 = verifyNot checkPS1Assignments "PS1='\\[\\e1m\\e[1m\\]\\$ '"
prop_checkPS17 = verifyNot checkPS1Assignments "PS1='e033x1B'"
prop_checkPS18 = verifyNot checkPS1Assignments "PS1='\\[\\e\\]'"
checkPS1Assignments = ForShell [Bash] f
  where
    f token = case token of
        (T_Assignment _ _ "PS1" _ word) -> warnFor word
        _ -> return ()

    warnFor word =
        let contents = concat $ oversimplify word in
            when (containsUnescaped contents) $
                info (getId word) 2025 "Make sure all escape sequences are enclosed in \\[..\\] to prevent line wrapping issues"
    containsUnescaped s =
        let unenclosed = subRegex enclosedRegex s "" in
           isJust $ matchRegex escapeRegex unenclosed
    enclosedRegex = mkRegex "\\\\\\[.*\\\\\\]" -- FIXME: shouldn't be eager
    escapeRegex = mkRegex "\\\\x1[Bb]|\\\\e|\x1B|\\\\033"


return []
runTests =  $( [| $(forAllProperties) (quickCheckWithResult (stdArgs { maxSuccess = 1 }) ) |])<|MERGE_RESOLUTION|>--- conflicted
+++ resolved
@@ -152,15 +152,12 @@
 prop_checkBashisms70 = verify checkBashisms "#!/bin/sh\ntrap -l"
 prop_checkBashisms71 = verify checkBashisms "#!/bin/sh\ntype -a ls"
 prop_checkBashisms72 = verifyNot checkBashisms "#!/bin/sh\ntype ls"
-<<<<<<< HEAD
 prop_checkBashisms73 = verify checkBashisms "#!/bin/sh\nunset -n namevar"
 prop_checkBashisms74 = verifyNot checkBashisms "#!/bin/sh\nunset -f namevar"
-=======
-prop_checkBashisms73 = verifyNot checkBashisms "#!/bin/sh\necho \"-n foo\""
-prop_checkBashisms74 = verifyNot checkBashisms "#!/bin/sh\necho \"-ne foo\""
-prop_checkBashisms75 = verifyNot checkBashisms "#!/bin/sh\necho -Q foo"
-prop_checkBashisms76 = verify checkBashisms "#!/bin/sh\necho -ne foo"
->>>>>>> 112a7d8b
+prop_checkBashisms75 = verifyNot checkBashisms "#!/bin/sh\necho \"-n foo\""
+prop_checkBashisms76 = verifyNot checkBashisms "#!/bin/sh\necho \"-ne foo\""
+prop_checkBashisms77 = verifyNot checkBashisms "#!/bin/sh\necho -Q foo"
+prop_checkBashisms78 = verify checkBashisms "#!/bin/sh\necho -ne foo"
 checkBashisms = ForShell [Sh, Dash] $ \t -> do
     params <- ask
     kludge params t
